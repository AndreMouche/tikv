--- conflicted
+++ resolved
@@ -52,11 +52,8 @@
 };
 pub use self::store::{create_event_loop, new_compaction_listener, Store, StoreChannel, StoreStat};
 pub use self::transport::Transport;
-<<<<<<< HEAD
+pub use self::util::Engines;
 pub use self::worker::KeyEntry;
-=======
-pub use self::util::Engines;
->>>>>>> dbd2ed26
 
 // Only used in tests
 #[cfg(test)]
