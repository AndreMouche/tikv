// Copyright 2016 PingCAP, Inc.
//
// Licensed under the Apache License, Version 2.0 (the "License");
// you may not use this file except in compliance with the License.
// You may obtain a copy of the License at
//
//     http://www.apache.org/licenses/LICENSE-2.0
//
// Unless required by applicable law or agreed to in writing, software
// distributed under the License is distributed on an "AS IS" BASIS,
// See the License for the specific language governing permissions and
// limitations under the License.

use protobuf::{self, Message, RepeatedField};
use std::cell::RefCell;
use std::collections::BTreeMap;
use std::collections::Bound::{Excluded, Included, Unbounded};
use std::rc::Rc;
use std::sync::mpsc::{self, Receiver as StdReceiver, TryRecvError};
use std::sync::Arc;
use std::time::{Duration, Instant};
use std::{cmp, thread, u64};
use time::{self, Timespec};

use mio::{self, EventLoop, EventLoopConfig, Sender};
use rocksdb::rocksdb_options::WriteOptions;
use rocksdb::{CompactionJobInfo, WriteBatch, DB};

use kvproto::import_sstpb::SSTMeta;
use kvproto::metapb;
use kvproto::pdpb::StoreStats;
use kvproto::raft_cmdpb::{
    AdminCmdType, AdminRequest, RaftCmdRequest, RaftCmdResponse, StatusCmdType, StatusResponse,
};
use kvproto::raft_serverpb::{
    MergeState, PeerState, RaftMessage, RaftSnapshotData, RaftTruncatedState, RegionLocalState,
};
use raft::eraftpb::{ConfChangeType, MessageType};
use raft::{self, SnapshotStatus, INVALID_INDEX, NO_LIMIT};

use pd::{PdClient, PdRunner, PdTask};
use raftstore::coprocessor::split_observer::SplitObserver;
<<<<<<< HEAD
=======
use raftstore::coprocessor::CoprocessorHost;
use raftstore::store::util::RegionApproximateStat;
>>>>>>> ab69d21a
use raftstore::{Error, Result};
use storage::{CF_DEFAULT, CF_LOCK, CF_RAFT, CF_WRITE};
use util::collections::{HashMap, HashSet};
use util::rocksdb::{CompactedEvent, CompactionListener};
use util::sys as util_sys;
use util::time::{duration_to_sec, SlowTimer};
use util::timer::Timer;
use util::transport::SendCh;
use util::worker::{FutureWorker, Scheduler, Stopped, Worker};
use util::RingQueue;
use util::{escape, rocksdb};

use super::cmd_resp::{bind_term, new_error};
use super::config::Config;
use super::engine::{Iterable, Mutable, Peekable, Snapshot as EngineSnapshot};
use super::keys::{self, data_end_key, data_key, enc_end_key, enc_start_key};
use super::local_metrics::RaftMetrics;
use super::metrics::*;
use super::msg::{Callback, ReadResponse};
use super::peer::{ConsistencyState, Peer, ReadyContext, StaleState};
use super::peer_storage::{self, ApplySnapResult, CacheQueryStats};
use super::transport::Transport;
use super::worker::apply::{ApplyMetrics, ApplyRes, ChangePeer, ExecResult};
use super::worker::{
    ApplyRunner, ApplyTask, ApplyTaskRes, CleanupSSTRunner, CleanupSSTTask, CompactRunner,
    CompactTask, ConsistencyCheckRunner, ConsistencyCheckTask, RaftlogGcRunner, RaftlogGcTask,
    RegionRunner, RegionTask, SplitCheckRunner, SplitCheckTask, STALE_PEER_CHECK_INTERVAL,
};
use super::{util, Msg, SignificantMsg, SnapKey, SnapManager, SnapshotDeleter, Tick};
use import::SSTImporter;

type Key = Vec<u8>;

const MIO_TICK_RATIO: u64 = 10;
const PENDING_VOTES_CAP: usize = 20;

#[derive(Clone)]
pub struct Engines {
    pub kv_engine: Arc<DB>,
    pub raft_engine: Arc<DB>,
}

impl Engines {
    pub fn new(kv_engine: Arc<DB>, raft_engine: Arc<DB>) -> Engines {
        Engines {
            kv_engine,
            raft_engine,
        }
    }
}

// A helper structure to bundle all channels for messages to `Store`.
pub struct StoreChannel {
    pub sender: Sender<Msg>,
    pub significant_msg_receiver: StdReceiver<SignificantMsg>,
}

pub struct StoreStat {
    pub lock_cf_bytes_written: u64,

    pub engine_total_bytes_written: u64,
    pub engine_total_keys_written: u64,

    pub engine_last_total_bytes_written: u64,
    pub engine_last_total_keys_written: u64,
}

impl Default for StoreStat {
    fn default() -> StoreStat {
        StoreStat {
            lock_cf_bytes_written: 0,
            engine_total_bytes_written: 0,
            engine_total_keys_written: 0,

            engine_last_total_bytes_written: 0,
            engine_last_total_keys_written: 0,
        }
    }
}

pub struct DestroyPeerJob {
    pub initialized: bool,
    pub async_remove: bool,
    pub region_id: u64,
    pub peer: metapb::Peer,
}

pub struct StoreInfo {
    pub engine: Arc<DB>,
    pub capacity: u64,
}

pub struct Store<T, C: 'static> {
    cfg: Rc<Config>,
    kv_engine: Arc<DB>,
    raft_engine: Arc<DB>,
    store: metapb::Store,
    sendch: SendCh<Msg>,

    significant_msg_receiver: StdReceiver<SignificantMsg>,

    // region_id -> peers
    region_peers: HashMap<u64, Peer>,
    merging_regions: Option<Vec<metapb::Region>>,
    pending_raft_groups: HashSet<u64>,
    // region end key -> region id
    region_ranges: BTreeMap<Key, u64>,
    // the regions with pending snapshots between two mio ticks.
    pending_snapshot_regions: Vec<metapb::Region>,
    // A marker used to indicate if the peer of a region is going to apply a snapshot
    // with different range.
    // It assumes that when a peer is going to accept snapshot, it can never
    // captch up by normal log replication.
    pending_cross_snap: HashMap<u64, metapb::RegionEpoch>,
    split_check_worker: Worker<SplitCheckTask>,
    raftlog_gc_worker: Worker<RaftlogGcTask>,
    region_worker: Worker<RegionTask>,
    compact_worker: Worker<CompactTask>,
    pd_worker: FutureWorker<PdTask>,
    consistency_check_worker: Worker<ConsistencyCheckTask>,
    cleanup_sst_worker: Worker<CleanupSSTTask>,
    pub apply_worker: Worker<ApplyTask>,
    apply_res_receiver: Option<StdReceiver<ApplyTaskRes>>,

    last_compact_checked_key: Key,

    trans: T,
    pd_client: Arc<C>,

    pub coprocessor_host: Arc<CoprocessorHost>,

    pub importer: Arc<SSTImporter>,

    snap_mgr: SnapManager,

    raft_metrics: RaftMetrics,
    pub entry_cache_metries: Rc<RefCell<CacheQueryStats>>,

    tag: String,

    start_time: Timespec,
    is_busy: bool,

    pending_votes: RingQueue<RaftMessage>,

    store_stat: StoreStat,
}

pub fn create_event_loop<T, C>(cfg: &Config) -> Result<EventLoop<Store<T, C>>>
where
    T: Transport,
    C: PdClient,
{
    let mut config = EventLoopConfig::new();
    // To make raft base tick more accurate, timer tick should be small enough.
    config.timer_tick_ms(cfg.raft_base_tick_interval.as_millis() / MIO_TICK_RATIO);
    config.notify_capacity(cfg.notify_capacity);
    config.messages_per_tick(cfg.messages_per_tick);
    let event_loop = EventLoop::configured(config)?;
    Ok(event_loop)
}

impl<T: Transport, C: PdClient> Store<T, C> {
    #[allow(too_many_arguments)]
    pub fn new(
        ch: StoreChannel,
        meta: metapb::Store,
        mut cfg: Config,
        engines: Engines,
        trans: T,
        pd_client: Arc<C>,
        mgr: SnapManager,
        pd_worker: FutureWorker<PdTask>,
        mut coprocessor_host: CoprocessorHost,
        importer: Arc<SSTImporter>,
    ) -> Result<Store<T, C>> {
        // TODO: we can get cluster meta regularly too later.
        cfg.validate()?;

        let sendch = SendCh::new(ch.sender, "raftstore");
        let tag = format!("[store {}]", meta.get_id());

        // TODO load coprocessors from configuration
        coprocessor_host
            .registry
            .register_admin_observer(100, box SplitObserver);

        let mut s = Store {
            cfg: Rc::new(cfg),
            store: meta,
            kv_engine: engines.kv_engine,
            raft_engine: engines.raft_engine,
            sendch,
            significant_msg_receiver: ch.significant_msg_receiver,
            region_peers: HashMap::default(),
            merging_regions: Some(vec![]),
            pending_raft_groups: HashSet::default(),
            split_check_worker: Worker::new("split check worker"),
            region_worker: Worker::new("snapshot worker"),
            raftlog_gc_worker: Worker::new("raft gc worker"),
            compact_worker: Worker::new("compact worker"),
            pd_worker,
            consistency_check_worker: Worker::new("consistency check worker"),
            cleanup_sst_worker: Worker::new("cleanup sst worker"),
            apply_worker: Worker::new("apply worker"),
            apply_res_receiver: None,
            last_compact_checked_key: keys::DATA_MIN_KEY.to_vec(),
            region_ranges: BTreeMap::new(),
            pending_snapshot_regions: vec![],
            pending_cross_snap: HashMap::default(),
            trans,
            pd_client,
            coprocessor_host: Arc::new(coprocessor_host),
            importer,
            snap_mgr: mgr,
            raft_metrics: RaftMetrics::default(),
            entry_cache_metries: Rc::new(RefCell::new(CacheQueryStats::default())),
            pending_votes: RingQueue::with_capacity(PENDING_VOTES_CAP),
            tag,
            start_time: time::get_time(),
            is_busy: false,
            store_stat: StoreStat::default(),
        };
        s.init()?;
        Ok(s)
    }

    /// Initialize this store. It scans the db engine, loads all regions
    /// and their peers from it, and schedules snapshot worker if necessary.
    /// WARN: This store should not be used before initialized.
    fn init(&mut self) -> Result<()> {
        // Scan region meta to get saved regions.
        let start_key = keys::REGION_META_MIN_KEY;
        let end_key = keys::REGION_META_MAX_KEY;
        let kv_engine = Arc::clone(&self.kv_engine);
        let mut total_count = 0;
        let mut tomebstone_count = 0;
        let mut applying_count = 0;

        let t = Instant::now();
        let mut kv_wb = WriteBatch::new();
        let mut raft_wb = WriteBatch::new();
        let mut applying_regions = vec![];
        let mut prepare_merge = vec![];
        kv_engine.scan_cf(CF_RAFT, start_key, end_key, false, |key, value| {
            let (region_id, suffix) = keys::decode_region_meta_key(key)?;
            if suffix != keys::REGION_STATE_SUFFIX {
                return Ok(true);
            }

            total_count += 1;

            let local_state = protobuf::parse_from_bytes::<RegionLocalState>(value)?;
            let region = local_state.get_region();
            if local_state.get_state() == PeerState::Tombstone {
                tomebstone_count += 1;
                debug!(
                    "region {:?} is tombstone in store {}",
                    region,
                    self.store_id()
                );
                self.clear_stale_meta(&mut kv_wb, &mut raft_wb, &local_state);
                return Ok(true);
            }
            if local_state.get_state() == PeerState::Applying {
                // in case of restart happen when we just write region state to Applying,
                // but not write raft_local_state to raft rocksdb in time.
                peer_storage::recover_from_applying_state(
                    &self.kv_engine,
                    &self.raft_engine,
                    &raft_wb,
                    region_id,
                )?;
                applying_count += 1;
                applying_regions.push(region.clone());
                return Ok(true);
            }
            if local_state.get_state() == PeerState::Merging {
                prepare_merge.push((
                    local_state.get_region().to_owned(),
                    local_state.get_merge_state().to_owned(),
                ));
            }

            let peer = Peer::create(self, region)?;
            self.region_ranges.insert(enc_end_key(region), region_id);
            // No need to check duplicated here, because we use region id as the key
            // in DB.
            self.region_peers.insert(region_id, peer);
            Ok(true)
        })?;

        if !kv_wb.is_empty() {
            self.kv_engine.write(kv_wb).unwrap();
            self.kv_engine.sync_wal().unwrap();
        }
        if !raft_wb.is_empty() {
            self.raft_engine.write(raft_wb).unwrap();
            self.raft_engine.sync_wal().unwrap();
        }

        // schedule applying snapshot after raft writebatch were written.
        for region in applying_regions {
            info!(
                "region {:?} is applying in store {}",
                region,
                self.store_id()
            );
            let mut peer = Peer::create(self, &region)?;
            peer.mut_store().schedule_applying_snapshot();
            self.region_ranges
                .insert(enc_end_key(&region), region.get_id());
            self.region_peers.insert(region.get_id(), peer);
        }

        // recover prepare_merge
        let merging_count = prepare_merge.len();
        for (region, state) in prepare_merge {
            info!(
                "region {:?} is merging in store {}",
                region,
                self.store_id()
            );
            self.on_ready_prepare_merge(region, state, false);
        }

        info!(
            "{} starts with {} regions, including {} tombstones, {} applying \
             regions and {} merging regions, takes {:?}",
            self.tag,
            total_count,
            tomebstone_count,
            applying_count,
            merging_count,
            t.elapsed()
        );

        self.clear_stale_data()?;

        Ok(())
    }
}

impl<T, C> Store<T, C> {
    fn clear_stale_meta(
        &mut self,
        kv_wb: &mut WriteBatch,
        raft_wb: &mut WriteBatch,
        origin_state: &RegionLocalState,
    ) {
        let region = origin_state.get_region();
        let raft_key = keys::raft_state_key(region.get_id());
        let raft_state = match self.raft_engine.get_msg(&raft_key).unwrap() {
            // it has been cleaned up.
            None => return,
            Some(value) => value,
        };

        peer_storage::clear_meta(
            &self.kv_engine,
            &self.raft_engine,
            kv_wb,
            raft_wb,
            region.get_id(),
            &raft_state,
        ).unwrap();
        let key = keys::region_state_key(region.get_id());
        let handle = rocksdb::get_cf_handle(&self.kv_engine, CF_RAFT).unwrap();
        kv_wb.put_msg_cf(handle, &key, origin_state).unwrap();
    }

    /// `clear_stale_data` clean up all possible garbage data.
    fn clear_stale_data(&mut self) -> Result<()> {
        let t = Instant::now();

        let mut ranges = Vec::new();
        let mut last_start_key = keys::data_key(b"");
        for region_id in self.region_ranges.values() {
            let region = self.region_peers[region_id].region();
            let start_key = keys::enc_start_key(region);
            ranges.push((last_start_key, start_key));
            last_start_key = keys::enc_end_key(region);
        }
        ranges.push((last_start_key, keys::DATA_MAX_KEY.to_vec()));

        rocksdb::roughly_cleanup_ranges(&self.kv_engine, &ranges)?;

        info!(
            "{} cleans up {} ranges garbage data, takes {:?}",
            self.tag,
            ranges.len(),
            t.elapsed()
        );

        Ok(())
    }

    pub fn get_sendch(&self) -> SendCh<Msg> {
        self.sendch.clone()
    }

    #[inline]
    pub fn get_snap_mgr(&self) -> SnapManager {
        self.snap_mgr.clone()
    }

    pub fn snap_scheduler(&self) -> Scheduler<RegionTask> {
        self.region_worker.scheduler()
    }

    pub fn apply_scheduler(&self) -> Scheduler<ApplyTask> {
        self.apply_worker.scheduler()
    }

    pub fn kv_engine(&self) -> Arc<DB> {
        Arc::clone(&self.kv_engine)
    }

    pub fn raft_engine(&self) -> Arc<DB> {
        Arc::clone(&self.raft_engine)
    }

    pub fn store_id(&self) -> u64 {
        self.store.get_id()
    }

    pub fn get_peers(&self) -> &HashMap<u64, Peer> {
        &self.region_peers
    }

    pub fn config(&self) -> Rc<Config> {
        Rc::clone(&self.cfg)
    }

    fn poll_significant_msg(&mut self) {
        // Poll all snapshot messages and handle them.
        loop {
            match self.significant_msg_receiver.try_recv() {
                Ok(SignificantMsg::SnapshotStatus {
                    region_id,
                    to_peer_id,
                    status,
                }) => {
                    // Report snapshot status to the corresponding peer.
                    self.report_snapshot_status(region_id, to_peer_id, status);
                }
                Ok(SignificantMsg::Unreachable {
                    region_id,
                    to_peer_id,
                }) => if let Some(peer) = self.region_peers.get_mut(&region_id) {
                    peer.raft_group.report_unreachable(to_peer_id);
                },
                Err(TryRecvError::Empty) => {
                    // The snapshot status receiver channel is empty
                    return;
                }
                Err(e) => {
                    error!(
                        "{} unexpected error {:?} when receive from snapshot channel",
                        self.tag, e
                    );
                    return;
                }
            }
        }
    }

    fn report_snapshot_status(&mut self, region_id: u64, to_peer_id: u64, status: SnapshotStatus) {
        if let Some(peer) = self.region_peers.get_mut(&region_id) {
            let to_peer = match peer.get_peer_from_cache(to_peer_id) {
                Some(peer) => peer,
                None => {
                    // If to_peer is gone, ignore this snapshot status
                    warn!(
                        "[region {}] peer {} not found, ignore snapshot status {:?}",
                        region_id, to_peer_id, status
                    );
                    return;
                }
            };
            info!(
                "[region {}] report snapshot status {:?} {:?}",
                region_id, to_peer, status
            );
            peer.raft_group.report_snapshot(to_peer_id, status)
        }
    }
}

impl<T: Transport, C: PdClient> Store<T, C> {
    pub fn run(&mut self, event_loop: &mut EventLoop<Self>) -> Result<()> {
        self.snap_mgr.init()?;

        self.register_raft_base_tick(event_loop);
        self.register_raft_gc_log_tick(event_loop);
        self.register_split_region_check_tick(event_loop);
        self.register_compact_check_tick(event_loop);
        self.register_pd_store_heartbeat_tick(event_loop);
        self.register_pd_heartbeat_tick(event_loop);
        self.register_snap_mgr_gc_tick(event_loop);
        self.register_compact_lock_cf_tick(event_loop);
        self.register_consistency_check_tick(event_loop);
        self.register_merge_check_tick(event_loop);
        self.register_check_peer_stale_state_tick(event_loop);
        self.register_cleanup_import_sst_tick(event_loop);

        let split_check_runner = SplitCheckRunner::new(
            Arc::clone(&self.kv_engine),
            self.sendch.clone(),
            Arc::clone(&self.coprocessor_host),
        );

        box_try!(self.split_check_worker.start(split_check_runner));

        let region_runner = RegionRunner::new(
            Arc::clone(&self.kv_engine),
            Arc::clone(&self.raft_engine),
            self.snap_mgr.clone(),
            self.cfg.snap_apply_batch_size.0 as usize,
            self.cfg.use_delete_range,
            self.cfg.clean_stale_peer_delay.0,
        );
        let mut timer = Timer::new(1);
        timer.add_task(Duration::from_millis(STALE_PEER_CHECK_INTERVAL), ());
        box_try!(self.region_worker.start_with_timer(region_runner, timer));

        let raftlog_gc_runner = RaftlogGcRunner::new(None);
        box_try!(self.raftlog_gc_worker.start(raftlog_gc_runner));

        let compact_runner = CompactRunner::new(Arc::clone(&self.kv_engine));
        box_try!(self.compact_worker.start(compact_runner));

        let pd_runner = PdRunner::new(
            self.store_id(),
            Arc::clone(&self.pd_client),
            self.sendch.clone(),
            Arc::clone(&self.kv_engine),
        );
        box_try!(self.pd_worker.start(pd_runner));

        let consistency_check_runner = ConsistencyCheckRunner::new(self.sendch.clone());
        box_try!(
            self.consistency_check_worker
                .start(consistency_check_runner)
        );

        let cleanup_sst_runner = CleanupSSTRunner::new(
            self.store_id(),
            self.sendch.clone(),
            Arc::clone(&self.importer),
            Arc::clone(&self.pd_client),
        );
        box_try!(self.cleanup_sst_worker.start(cleanup_sst_runner));

        let (tx, rx) = mpsc::channel();
        let apply_runner = ApplyRunner::new(self, tx, self.cfg.sync_log, self.cfg.use_delete_range);
        self.apply_res_receiver = Some(rx);
        box_try!(self.apply_worker.start(apply_runner));

        if let Err(e) = util_sys::pri::set_priority(util_sys::HIGH_PRI) {
            warn!("set priority for raftstore failed, error: {:?}", e);
        }

        event_loop.run(self)?;
        Ok(())
    }

    fn stop(&mut self) {
        info!("start to stop raftstore.");

        // Applying snapshot may take an unexpected long time.
        for peer in self.region_peers.values_mut() {
            peer.stop();
        }

        // Wait all workers finish.
        let mut handles: Vec<Option<thread::JoinHandle<()>>> = vec![];
        handles.push(self.split_check_worker.stop());
        handles.push(self.region_worker.stop());
        handles.push(self.raftlog_gc_worker.stop());
        handles.push(self.compact_worker.stop());
        handles.push(self.pd_worker.stop());
        handles.push(self.consistency_check_worker.stop());
        handles.push(self.cleanup_sst_worker.stop());
        handles.push(self.apply_worker.stop());

        for h in handles {
            if let Some(h) = h {
                h.join().unwrap();
            }
        }

        self.coprocessor_host.shutdown();

        info!("stop raftstore finished.");
    }

    fn register_raft_base_tick(&self, event_loop: &mut EventLoop<Self>) {
        // If we register raft base tick failed, the whole raft can't run correctly,
        // TODO: shutdown the store?
        if let Err(e) = register_timer(
            event_loop,
            Tick::Raft,
            self.cfg.raft_base_tick_interval.as_millis(),
        ) {
            error!("{} register raft base tick err: {:?}", self.tag, e);
        };
    }

    fn on_raft_base_tick(&mut self, event_loop: &mut EventLoop<Self>) {
        let timer = self.raft_metrics.process_tick.start_coarse_timer();
        for peer in &mut self.region_peers.values_mut() {
            if peer.pending_remove {
                continue;
            }
            // When having pending snapshot, if election timeout is met, it can't pass
            // the pending conf change check because first index has been updated to
            // a value that is larger than last index.
            if peer.is_applying_snapshot() || peer.has_pending_snapshot() {
                // need to check if snapshot is applied.
                peer.mark_to_be_checked(&mut self.pending_raft_groups);
                continue;
            }
            if peer.raft_group.tick() {
                peer.mark_to_be_checked(&mut self.pending_raft_groups);
            }
        }
        timer.observe_duration();

        self.raft_metrics.flush();
        self.entry_cache_metries.borrow_mut().flush();

        self.register_raft_base_tick(event_loop);
    }

    fn poll_apply(&mut self) {
        loop {
            match self.apply_res_receiver.as_ref().unwrap().try_recv() {
                Ok(ApplyTaskRes::Applys(multi_res)) => for res in multi_res {
                    debug!(
                        "{} async apply finish: {:?}",
                        self.region_peers
                            .get(&res.region_id)
                            .map_or(&self.tag, |p| &p.tag),
                        res
                    );
                    let ApplyRes {
                        region_id,
                        apply_state,
                        applied_index_term,
                        exec_res,
                        metrics,
                        merged,
                    } = res;
                    self.on_ready_result(region_id, merged, exec_res, &metrics);
                    if let Some(p) = self.region_peers.get_mut(&region_id) {
                        p.post_apply(
                            &mut self.pending_raft_groups,
                            apply_state,
                            applied_index_term,
                            merged,
                            &metrics,
                        );
                    }
                },
                Ok(ApplyTaskRes::Destroy(p)) => {
                    let store_id = self.store_id();
                    self.destroy_peer(p.region_id(), util::new_peer(store_id, p.id()), false);
                }
                Err(TryRecvError::Empty) => break,
                Err(e) => panic!("unexpected error {:?}", e),
            }
        }
    }

    /// If target peer doesn't exist, create it.
    ///
    /// return false to indicate that target peer is in invalid state or
    /// doesn't exist and can't be created.
    fn maybe_create_peer(&mut self, region_id: u64, msg: &RaftMessage) -> Result<bool> {
        let target = msg.get_to_peer();
        // we may encounter a message with larger peer id, which means
        // current peer is stale, then we should remove current peer
        let mut has_peer = false;
        let mut job = None;
        if let Some(p) = self.region_peers.get_mut(&region_id) {
            has_peer = true;
            let target_peer_id = target.get_id();
            if p.peer_id() < target_peer_id {
                job = p.maybe_destroy();
                if job.is_none() {
                    self.raft_metrics.message_dropped.applying_snap += 1;
                    return Ok(false);
                }
            } else if p.peer_id() > target_peer_id {
                info!(
                    "[region {}] target peer id {} is less than {}, msg maybe stale.",
                    region_id,
                    target_peer_id,
                    p.peer_id()
                );
                self.raft_metrics.message_dropped.stale_msg += 1;
                return Ok(false);
            }
        }

        if let Some(job) = job {
            info!(
                "[region {}] try to destroy stale peer {:?}",
                region_id, job.peer
            );
            if !self.handle_destroy_peer(job) {
                return Ok(false);
            }
            has_peer = false;
        }

        if has_peer {
            return Ok(true);
        }

        let message = msg.get_message();
        let msg_type = message.get_msg_type();
        if msg_type != MessageType::MsgRequestVote
            && (msg_type != MessageType::MsgHeartbeat || message.get_commit() != INVALID_INDEX)
        {
            debug!(
                "target peer {:?} doesn't exist, stale message {:?}.",
                target, msg_type
            );
            self.raft_metrics.message_dropped.stale_msg += 1;
            return Ok(false);
        }

        let start_key = data_key(msg.get_start_key());
        if let Some((_, &exist_region_id)) = self
            .region_ranges
            .range((Excluded(start_key), Unbounded::<Key>))
            .next()
        {
            let exist_region = self.region_peers[&exist_region_id].region();
            if enc_start_key(exist_region) < data_end_key(msg.get_end_key()) {
                debug!("msg {:?} is overlapped with region {:?}", msg, exist_region);
                if util::is_first_vote_msg(msg) {
                    self.pending_votes.push(msg.to_owned());
                }
                self.raft_metrics.message_dropped.region_overlap += 1;
                self.pending_cross_snap
                    .insert(region_id, msg.get_region_epoch().to_owned());
                return Ok(false);
            }
        }

        // New created peers should know it's learner or not.
        let peer = Peer::replicate(self, region_id, target.clone())?;
        // following snapshot may overlap, should insert into region_ranges after
        // snapshot is applied.
        self.region_peers.insert(region_id, peer);
        Ok(true)
    }

    fn on_raft_message(&mut self, mut msg: RaftMessage) -> Result<()> {
        if !self.validate_raft_msg(&msg) {
            return Ok(());
        }

        if msg.get_is_tombstone() {
            // we receive a message tells us to remove ourself.
            self.handle_gc_peer_msg(&msg);
            return Ok(());
        }

        let region_id = msg.get_region_id();
        if msg.has_merge_target() {
            if self.need_gc_merge(&msg)? {
                self.on_merge_fail(region_id);
            }
            return Ok(());
        }

        if self.check_msg(&msg)? {
            return Ok(());
        }

        if !self.maybe_create_peer(region_id, &msg)? {
            return Ok(());
        }

        if let Some(key) = self.check_snapshot(&msg)? {
            // If the snapshot file is not used again, then it's OK to
            // delete them here. If the snapshot file will be reused when
            // receiving, then it will fail to pass the check again, so
            // missing snapshot files should not be noticed.
            let s = self.snap_mgr.get_snapshot_for_applying(&key)?;
            self.snap_mgr.delete_snapshot(&key, s.as_ref(), false);
            return Ok(());
        }

        let peer = self.region_peers.get_mut(&region_id).unwrap();
        let from_peer_id = msg.get_from_peer().get_id();
        peer.insert_peer_cache(msg.take_from_peer());
        peer.step(msg.take_message())?;

        if peer.any_new_peer_catch_up(from_peer_id) {
            peer.heartbeat_pd(&self.pd_worker);
        }

        // Add into pending raft groups for later handling ready.
        peer.mark_to_be_checked(&mut self.pending_raft_groups);

        Ok(())
    }

    // return false means the message is invalid, and can be ignored.
    fn validate_raft_msg(&mut self, msg: &RaftMessage) -> bool {
        let region_id = msg.get_region_id();
        let from = msg.get_from_peer();
        let to = msg.get_to_peer();

        debug!(
            "[region {}] handle raft message {:?}, from {} to {}",
            region_id,
            msg.get_message().get_msg_type(),
            from.get_id(),
            to.get_id()
        );

        if to.get_store_id() != self.store_id() {
            warn!(
                "[region {}] store not match, to store id {}, mine {}, ignore it",
                region_id,
                to.get_store_id(),
                self.store_id()
            );
            self.raft_metrics.message_dropped.mismatch_store_id += 1;
            return false;
        }

        if !msg.has_region_epoch() {
            error!(
                "[region {}] missing epoch in raft message, ignore it",
                region_id
            );
            self.raft_metrics.message_dropped.mismatch_region_epoch += 1;
            return false;
        }

        true
    }

    fn check_msg(&mut self, msg: &RaftMessage) -> Result<bool> {
        let region_id = msg.get_region_id();
        let from_epoch = msg.get_region_epoch();
        let msg_type = msg.get_message().get_msg_type();
        let is_vote_msg = msg_type == MessageType::MsgRequestVote;
        let from_store_id = msg.get_from_peer().get_store_id();

        // Let's consider following cases with three nodes [1, 2, 3] and 1 is leader:
        // a. 1 removes 2, 2 may still send MsgAppendResponse to 1.
        //  We should ignore this stale message and let 2 remove itself after
        //  applying the ConfChange log.
        // b. 2 is isolated, 1 removes 2. When 2 rejoins the cluster, 2 will
        //  send stale MsgRequestVote to 1 and 3, at this time, we should tell 2 to gc itself.
        // c. 2 is isolated but can communicate with 3. 1 removes 3.
        //  2 will send stale MsgRequestVote to 3, 3 should ignore this message.
        // d. 2 is isolated but can communicate with 3. 1 removes 2, then adds 4, remove 3.
        //  2 will send stale MsgRequestVote to 3, 3 should tell 2 to gc itself.
        // e. 2 is isolated. 1 adds 4, 5, 6, removes 3, 1. Now assume 4 is leader.
        //  After 2 rejoins the cluster, 2 may send stale MsgRequestVote to 1 and 3,
        //  1 and 3 will ignore this message. Later 4 will send messages to 2 and 2 will
        //  rejoin the raft group again.
        // f. 2 is isolated. 1 adds 4, 5, 6, removes 3, 1. Now assume 4 is leader, and 4 removes 2.
        //  unlike case e, 2 will be stale forever.
        // TODO: for case f, if 2 is stale for a long time, 2 will communicate with pd and pd will
        // tell 2 is stale, so 2 can remove itself.
        let trans = &self.trans;
        let raft_metrics = &mut self.raft_metrics;
        if let Some(peer) = self.region_peers.get(&region_id) {
            let region = peer.region();
            let epoch = region.get_region_epoch();

            if util::is_epoch_stale(from_epoch, epoch)
                && util::find_peer(region, from_store_id).is_none()
            {
                // The message is stale and not in current region.
                Self::handle_stale_msg(trans, msg, epoch, is_vote_msg, None, raft_metrics);
                return Ok(true);
            }

            return Ok(false);
        }

        // no exist, check with tombstone key.
        let state_key = keys::region_state_key(region_id);
        if let Some(local_state) = self
            .kv_engine
            .get_msg_cf::<RegionLocalState>(CF_RAFT, &state_key)?
        {
            if local_state.get_state() != PeerState::Tombstone {
                // Maybe split, but not registered yet.
                raft_metrics.message_dropped.region_nonexistent += 1;
                if util::is_first_vote_msg(msg) {
                    self.pending_votes.push(msg.to_owned());
                    info!(
                        "[region {}] doesn't exist yet, wait for it to be split",
                        region_id
                    );
                    return Ok(true);
                }
                return Err(box_err!(
                    "[region {}] region not exist but not tombstone: {:?}",
                    region_id,
                    local_state
                ));
            }
            debug!("[region {}] tombstone state: {:?}", region_id, local_state);
            let region = local_state.get_region();
            let region_epoch = region.get_region_epoch();
            if local_state.has_merge_state() {
                info!(
                    "[region {}] merged peer [epoch: {:?}] receive a stale message {:?}",
                    region_id, region_epoch, msg_type
                );

                let merge_target = if let Some(peer) = util::find_peer(region, from_store_id) {
                    assert_eq!(peer, msg.get_from_peer());
                    // Let stale peer decides whether it should wait for merging or just remove
                    // itself.
                    Some(local_state.get_merge_state().get_target().to_owned())
                } else {
                    // If a peer is isolated before prepare_merge and conf remove, it should just
                    // remove itself.
                    None
                };
                Self::handle_stale_msg(trans, msg, region_epoch, true, merge_target, raft_metrics);
                return Ok(true);
            }
            // The region in this peer is already destroyed
            if util::is_epoch_stale(from_epoch, region_epoch) {
                info!(
                    "[region {}] tombstone peer [epoch: {:?}] \
                     receive a stale message {:?}",
                    region_id, region_epoch, msg_type,
                );

                let not_exist = util::find_peer(region, from_store_id).is_none();
                Self::handle_stale_msg(
                    trans,
                    msg,
                    region_epoch,
                    is_vote_msg && not_exist,
                    None,
                    raft_metrics,
                );

                return Ok(true);
            }

            if from_epoch.get_conf_ver() == region_epoch.get_conf_ver() {
                raft_metrics.message_dropped.region_tombstone_peer += 1;
                return Err(box_err!(
                    "tombstone peer [epoch: {:?}] receive an invalid \
                     message {:?}, ignore it",
                    region_epoch,
                    msg_type
                ));
            }
        }

        Ok(false)
    }

    fn handle_stale_msg(
        trans: &T,
        msg: &RaftMessage,
        cur_epoch: &metapb::RegionEpoch,
        need_gc: bool,
        target_region: Option<metapb::Region>,
        raft_metrics: &mut RaftMetrics,
    ) {
        let region_id = msg.get_region_id();
        let from_peer = msg.get_from_peer();
        let to_peer = msg.get_to_peer();
        let msg_type = msg.get_message().get_msg_type();

        if !need_gc {
            info!(
                "[region {}] raft message {:?} is stale, current {:?}, ignore it",
                region_id, msg_type, cur_epoch
            );
            raft_metrics.message_dropped.stale_msg += 1;
            return;
        }

        info!(
            "[region {}] raft message {:?} is stale, current {:?}, tell to gc",
            region_id, msg_type, cur_epoch
        );

        let mut gc_msg = RaftMessage::new();
        gc_msg.set_region_id(region_id);
        gc_msg.set_from_peer(to_peer.clone());
        gc_msg.set_to_peer(from_peer.clone());
        gc_msg.set_region_epoch(cur_epoch.clone());
        if let Some(r) = target_region {
            gc_msg.set_merge_target(r);
        } else {
            gc_msg.set_is_tombstone(true);
        }
        if let Err(e) = trans.send(gc_msg) {
            error!("[region {}] send gc message failed {:?}", region_id, e);
        }
    }

    /// Check if it's necessary to gc the source merge peer.
    ///
    /// If the target merge peer won't be created on this store,
    /// then it's appropriate to destroy it immediately.
    fn need_gc_merge(&mut self, msg: &RaftMessage) -> Result<bool> {
        let merge_target = msg.get_merge_target();
        let target_region_id = merge_target.get_id();

        if let Some(epoch) = self.pending_cross_snap.get(&target_region_id).or_else(|| {
            self.region_peers
                .get(&target_region_id)
                .map(|p| p.region().get_region_epoch())
        }) {
            info!(
                "[region {}] checking target {} epoch: {:?}",
                msg.get_region_id(),
                target_region_id,
                epoch
            );
            // So the target peer has moved on, we should let it go.
            if epoch.get_version() > merge_target.get_region_epoch().get_version() {
                return Ok(true);
            }
            // Wait till it catching up logs.
            return Ok(false);
        }

        let state_key = keys::region_state_key(target_region_id);
        if let Some(state) = self
            .kv_engine()
            .get_msg_cf::<RegionLocalState>(CF_RAFT, &state_key)?
        {
            debug!(
                "[region {}] check local state {:?}",
                target_region_id, state
            );
            if state.get_state() == PeerState::Tombstone
                && state.get_region().get_region_epoch().get_conf_ver()
                    >= merge_target.get_region_epoch().get_conf_ver()
            {
                // Replica was destroyed.
                return Ok(true);
            }
        }

        info!(
            "[region {}] no replica of region {} exist, check pd.",
            msg.get_region_id(),
            target_region_id
        );
        // We can't know whether the peer is destroyed or not for sure locally, ask
        // pd for help.
        let merge_source = match self.region_peers.get(&msg.get_region_id()) {
            // It has been gc.
            None => return Ok(false),
            Some(p) => p,
        };
        let target_peer = merge_target
            .get_peers()
            .iter()
            .find(|p| p.get_store_id() == self.store_id())
            .unwrap();
        let task = PdTask::ValidatePeer {
            peer: target_peer.to_owned(),
            region: merge_target.to_owned(),
            merge_source: Some(merge_source.region().get_id()),
        };
        if let Err(e) = self.pd_worker.schedule(task) {
            error!(
                "[region {}] failed to validate target peer {:?}: {}",
                msg.get_region_id(),
                target_peer,
                e
            );
        }
        Ok(false)
    }

    fn handle_gc_peer_msg(&mut self, msg: &RaftMessage) {
        let region_id = msg.get_region_id();

        let mut job = None;
        if let Some(peer) = self.region_peers.get_mut(&region_id) {
            let from_epoch = msg.get_region_epoch();
            if util::is_epoch_stale(peer.region().get_region_epoch(), from_epoch) {
                if peer.peer != *msg.get_to_peer() {
                    info!("[region {}] receive stale gc message, ignore.", region_id);
                    self.raft_metrics.message_dropped.stale_msg += 1;
                    return;
                }
                // TODO: ask pd to guarantee we are stale now.
                info!(
                    "[region {}] peer {:?} receives gc message, trying to remove",
                    region_id,
                    msg.get_to_peer()
                );
                job = peer.maybe_destroy();
                if job.is_none() {
                    self.raft_metrics.message_dropped.applying_snap += 1;
                    return;
                }
            }
        }

        if let Some(job) = job {
            self.handle_destroy_peer(job);
        }
    }

    fn check_snapshot(&mut self, msg: &RaftMessage) -> Result<Option<SnapKey>> {
        if !msg.get_message().has_snapshot() {
            return Ok(None);
        }

        let region_id = msg.get_region_id();
        let snap = msg.get_message().get_snapshot();
        let key = SnapKey::from_region_snap(region_id, snap);
        let mut snap_data = RaftSnapshotData::new();
        snap_data.merge_from_bytes(snap.get_data())?;
        let snap_region = snap_data.take_region();
        let peer_id = msg.get_to_peer().get_id();

        if snap_region
            .get_peers()
            .iter()
            .all(|p| p.get_id() != peer_id)
        {
            info!(
                "[region {}] {:?} doesn't contain peer {:?}, skip.",
                snap_region.get_id(),
                snap_region,
                msg.get_to_peer()
            );
            self.raft_metrics.message_dropped.region_no_peer += 1;
            return Ok(Some(key));
        }

        let r = self
            .region_ranges
            .range((Excluded(enc_start_key(&snap_region)), Unbounded::<Key>))
            .map(|(_, &region_id)| self.region_peers[&region_id].region())
            .take_while(|r| enc_start_key(r) < enc_end_key(&snap_region))
            .skip_while(|r| r.get_id() == region_id)
            .next()
            .map(|r| r.to_owned());
        if let Some(exist_region) = r {
            info!("region overlapped {:?}, {:?}", exist_region, snap_region);
            self.pending_cross_snap
                .insert(region_id, snap_region.get_region_epoch().to_owned());
            self.raft_metrics.message_dropped.region_overlap += 1;
            return Ok(Some(key));
        }
        for region in &self.pending_snapshot_regions {
            if enc_start_key(region) < enc_end_key(&snap_region) &&
               enc_end_key(region) > enc_start_key(&snap_region) &&
               // Same region can overlap, we will apply the latest version of snapshot.
               region.get_id() != snap_region.get_id()
            {
                info!("pending region overlapped {:?}, {:?}", region, snap_region);
                self.raft_metrics.message_dropped.region_overlap += 1;
                return Ok(Some(key));
            }
        }
        if let Some(r) = self.pending_cross_snap.get(&region_id) {
            // Check it to avoid epoch moves backward.
            if util::is_epoch_stale(snap_region.get_region_epoch(), r) {
                info!(
                    "[region {}] snapshot epoch is stale, drop: {:?} < {:?}",
                    snap_region.get_id(),
                    snap_region.get_region_epoch(),
                    r
                );
                self.raft_metrics.message_dropped.stale_msg += 1;
                return Ok(Some(key));
            }
        }
        // check if snapshot file exists.
        self.snap_mgr.get_snapshot_for_applying(&key)?;

        self.pending_snapshot_regions.push(snap_region);
        self.pending_cross_snap.remove(&region_id);

        Ok(None)
    }

    fn on_raft_ready(&mut self) {
        let t = SlowTimer::new();
        let pending_count = self.pending_raft_groups.len();
        let previous_ready_metrics = self.raft_metrics.ready.clone();

        self.raft_metrics.ready.pending_region += pending_count as u64;

        let mut region_proposals = Vec::with_capacity(pending_count);
        let (kv_wb, raft_wb, append_res, sync_log) = {
            let mut ctx = ReadyContext::new(&mut self.raft_metrics, &self.trans, pending_count);
            for region_id in self.pending_raft_groups.drain() {
                if let Some(peer) = self.region_peers.get_mut(&region_id) {
                    if let Some(region_proposal) = peer.take_apply_proposals() {
                        region_proposals.push(region_proposal);
                    }
                    peer.handle_raft_ready_append(&mut ctx, &self.pd_worker);
                }
            }
            (ctx.kv_wb, ctx.raft_wb, ctx.ready_res, ctx.sync_log)
        };

        if !region_proposals.is_empty() {
            self.apply_worker
                .schedule(ApplyTask::Proposals(region_proposals))
                .unwrap();

            // In most cases, if the leader proposes a message, it will also
            // broadcast the message to other followers, so we should flush the
            // messages ASAP.
            self.trans.flush();
        }

        self.raft_metrics.ready.has_ready_region += append_res.len() as u64;

        // apply_snapshot, peer_destroy will clear_meta, so we need write region state first.
        // otherwise, if program restart between two write, raft log will be removed,
        // but region state may not changed in disk.
        fail_point!("raft_before_save");
        if !kv_wb.is_empty() {
            // RegionLocalState, ApplyState
            let mut write_opts = WriteOptions::new();
            write_opts.set_sync(true);
            self.kv_engine
                .write_opt(kv_wb, &write_opts)
                .unwrap_or_else(|e| {
                    panic!("{} failed to save append state result: {:?}", self.tag, e);
                });
        }
        fail_point!("raft_between_save");

        if !raft_wb.is_empty() {
            // RaftLocalState, Raft Log Entry
            let mut write_opts = WriteOptions::new();
            write_opts.set_sync(self.cfg.sync_log || sync_log);
            self.raft_engine
                .write_opt(raft_wb, &write_opts)
                .unwrap_or_else(|e| {
                    panic!("{} failed to save raft append result: {:?}", self.tag, e);
                });
        }
        fail_point!("raft_after_save");

        let mut ready_results = Vec::with_capacity(append_res.len());
        for (mut ready, invoke_ctx) in append_res {
            let region_id = invoke_ctx.region_id;
            let mut is_merging;
            let res = {
                let peer = self.region_peers.get_mut(&region_id).unwrap();
                is_merging = peer.pending_merge.is_some();
                peer.post_raft_ready_append(
                    &mut self.raft_metrics,
                    &self.trans,
                    &mut ready,
                    invoke_ctx,
                )
            };
            if is_merging && res.is_some() {
                // After applying a snapshot, merge is rollbacked implicitly.
                self.on_ready_rollback_merge(region_id, 0, None);
            }
            ready_results.push((region_id, ready, res));
        }

        self.raft_metrics
            .append_log
            .observe(duration_to_sec(t.elapsed()) as f64);

        slow_log!(
            t,
            "{} handle {} pending peers include {} ready, {} entries, {} messages and {} \
             snapshots",
            self.tag,
            pending_count,
            ready_results.capacity(),
            self.raft_metrics.ready.append - previous_ready_metrics.append,
            self.raft_metrics.ready.message - previous_ready_metrics.message,
            self.raft_metrics.ready.snapshot - previous_ready_metrics.snapshot
        );

        if !ready_results.is_empty() {
            let mut apply_tasks = Vec::with_capacity(ready_results.len());
            for (region_id, ready, res) in ready_results {
                self.region_peers
                    .get_mut(&region_id)
                    .unwrap()
                    .handle_raft_ready_apply(ready, &mut apply_tasks);
                if let Some(apply_result) = res {
                    self.on_ready_apply_snapshot(apply_result);
                }
            }
            self.apply_worker
                .schedule(ApplyTask::applies(apply_tasks))
                .unwrap();
        }

        let dur = t.elapsed();
        if !self.is_busy {
            let election_timeout = Duration::from_millis(
                self.cfg.raft_base_tick_interval.as_millis()
                    * self.cfg.raft_election_timeout_ticks as u64,
            );
            if dur >= election_timeout {
                self.is_busy = true;
            }
        }

        self.raft_metrics
            .process_ready
            .observe(duration_to_sec(dur) as f64);

        self.trans.flush();

        slow_log!(t, "{} on {} regions raft ready", self.tag, pending_count);
    }

    fn handle_destroy_peer(&mut self, job: DestroyPeerJob) -> bool {
        if job.initialized {
            self.apply_worker
                .schedule(ApplyTask::destroy(job.region_id))
                .unwrap();
        }
        if job.async_remove {
            info!(
                "[region {}] {} is destroyed asychroniously",
                job.region_id,
                job.peer.get_id()
            );
            false
        } else {
            self.destroy_peer(job.region_id, job.peer, false);
            true
        }
    }

    pub fn destroy_peer(&mut self, region_id: u64, peer: metapb::Peer, keep_data: bool) {
        // Can we destroy it in another thread later?

        // Suppose cluster removes peer a from store and then add a new
        // peer b to the same store again, if peer a is applying snapshot,
        // then it will be considered stale and removed immediately, and the
        // apply meta will be removed asynchronously. So the `destroy_peer` will
        // be called again when `poll_apply`. We need to check if the peer exists
        // and is the very target.
        let mut p = match self.region_peers.remove(&region_id) {
            None => return,
            Some(p) => if p.peer_id() == peer.get_id() {
                p
            } else {
                assert!(p.peer_id() > peer.get_id());
                // It has been destroyed.
                self.region_peers.insert(region_id, p);
                return;
            },
        };

        info!("[region {}] destroy peer {:?}", region_id, peer);
        // We can't destroy a peer which is applying snapshot.
        assert!(!p.is_applying_snapshot());
        self.pending_cross_snap.remove(&region_id);
        let task = PdTask::DestroyPeer { region_id };
        if let Err(e) = self.pd_worker.schedule(task) {
            error!("{} failed to notify pd: {}", self.tag, e);
        }
        let is_initialized = p.is_initialized();
        if let Err(e) = p.destroy(keep_data) {
            // If not panic here, the peer will be recreated in the next restart,
            // then it will be gc again. But if some overlap region is created
            // before restarting, the gc action will delete the overlap region's
            // data too.
            panic!(
                "[region {}] destroy peer {:?} in store {} err {:?}",
                region_id,
                peer,
                self.store_id(),
                e
            );
        }

        if is_initialized
            && self
                .region_ranges
                .remove(&enc_end_key(p.region()))
                .is_none()
        {
            panic!(
                "[region {}] remove peer {:?} in store {}",
                region_id,
                peer,
                self.store_id()
            );
        }
        self.merging_regions
            .as_mut()
            .unwrap()
            .retain(|r| r.get_id() != p.region().get_id());
    }

    fn on_ready_change_peer(&mut self, region_id: u64, cp: ChangePeer) {
        let my_peer_id;
        let change_type = cp.conf_change.get_change_type();
        if let Some(p) = self.region_peers.get_mut(&region_id) {
            p.raft_group.apply_conf_change(&cp.conf_change);
            if cp.conf_change.get_node_id() == raft::INVALID_ID {
                // Apply failed, skip.
                return;
            }
            p.set_region(cp.region);
            if p.is_leader() {
                // Notify pd immediately.
                info!(
                    "{} notify pd with change peer region {:?}",
                    p.tag,
                    p.region()
                );
                p.heartbeat_pd(&self.pd_worker);
            }

            let peer_id = cp.peer.get_id();
            match change_type {
                ConfChangeType::AddNode | ConfChangeType::AddLearnerNode => {
                    let peer = cp.peer.clone();
                    if p.peer_id() == peer_id && p.peer.get_is_learner() {
                        p.peer = peer.clone();
                    }

                    // Add this peer to cache and heartbeats.
                    let now = Instant::now();
                    p.peer_heartbeats.insert(peer.get_id(), now);
                    if p.is_leader() {
                        p.peers_start_pending_time.push((peer.get_id(), now));
                    }
                    p.insert_peer_cache(peer);
                }
                ConfChangeType::RemoveNode => {
                    // Remove this peer from cache.
                    p.peer_heartbeats.remove(&peer_id);
                    if p.is_leader() {
                        p.peers_start_pending_time.retain(|&(p, _)| p != peer_id);
                    }
                    p.remove_peer_from_cache(peer_id);
                }
            }
            my_peer_id = p.peer_id();
        } else {
            panic!("{} missing region {}", self.tag, region_id);
        }

        let peer = cp.peer;

        // We only care remove itself now.
        if change_type == ConfChangeType::RemoveNode && peer.get_store_id() == self.store_id() {
            if my_peer_id == peer.get_id() {
                self.destroy_peer(region_id, peer, false)
            } else {
                panic!("{} trying to remove unknown peer {:?}", self.tag, peer);
            }
        }
    }

    fn on_ready_compact_log(
        &mut self,
        region_id: u64,
        first_index: u64,
        state: RaftTruncatedState,
    ) {
        let peer = self.region_peers.get_mut(&region_id).unwrap();
        let total_cnt = peer.last_applying_idx - first_index;
        // the size of current CompactLog command can be ignored.
        let remain_cnt = peer.last_applying_idx - state.get_index() - 1;
        peer.raft_log_size_hint = peer.raft_log_size_hint * remain_cnt / total_cnt;
        let task = RaftlogGcTask {
            raft_engine: Arc::clone(&peer.get_store().get_raft_engine()),
            region_id: peer.get_store().get_region_id(),
            start_idx: peer.last_compacted_idx,
            end_idx: state.get_index() + 1,
        };
        peer.last_compacted_idx = task.end_idx;
        peer.mut_store().compact_to(task.end_idx);
        if let Err(e) = self.raftlog_gc_worker.schedule(task) {
            error!(
                "[region {}] failed to schedule compact task: {}",
                region_id, e
            );
        }
    }

    fn on_ready_split_region(
        &mut self,
        region_id: u64,
        left: metapb::Region,
        right: metapb::Region,
        right_derive: bool,
    ) {
        let (origin_region, new_region) = if right_derive {
            (right.clone(), left.clone())
        } else {
            (left.clone(), right.clone())
        };

        {
            let peer = self.region_peers.get_mut(&region_id).unwrap();
            peer.set_region(origin_region);
            peer.post_split();
        }
        let new_region_id = new_region.get_id();
        if let Some(peer) = self.region_peers.get(&new_region_id) {
            // If the store received a raft msg with the new region raft group
            // before splitting, it will creates a uninitialized peer.
            // We can remove this uninitialized peer directly.
            if peer.get_store().is_initialized() {
                panic!("duplicated region {} for split region", new_region_id);
            }
        }

        let mut campaigned = false;
        let peer;
        match Peer::create(self, &new_region) {
            Err(e) => {
                // peer information is already written into db, can't recover.
                // there is probably a bug.
                panic!("create new split region {:?} err {:?}", new_region, e);
            }
            Ok(mut new_peer) => {
                for peer in new_region.get_peers() {
                    // Add this peer to cache.
                    new_peer.insert_peer_cache(peer.clone());
                }
                peer = new_peer.peer.clone();
                if let Some(origin_peer) = self.region_peers.get_mut(&region_id) {
                    // New peer derive write flow from parent region,
                    // this will be used by balance write flow.
                    new_peer.peer_stat = origin_peer.peer_stat.clone();

                    campaigned =
                        new_peer.maybe_campaign(origin_peer, &mut self.pending_raft_groups);

                    if origin_peer.is_leader() {
                        // Notify pd immediately to let it update the region meta.
                        if let Err(e) = if right_derive {
                            report_split_pd(&mut new_peer, origin_peer, &self.pd_worker)
                        } else {
                            report_split_pd(origin_peer, &mut new_peer, &self.pd_worker)
                        } {
                            error!("{} failed to notify pd: {}", self.tag, e);
                        }
                    }
                }

                // Insert new regions and validation
                info!("insert new regions left: {:?}, right:{:?}", left, right);
                if self
                    .region_ranges
                    .insert(enc_end_key(&left), left.get_id())
                    .is_some()
                {
                    panic!("region should not exist, {:?}", left);
                }
                if self
                    .region_ranges
                    .insert(enc_end_key(&right), right.get_id())
                    .is_none()
                {
                    panic!("region should exist, {:?}", right);
                }

                // To prevent from big region, the right region need run split
                // check again after split.
                if right_derive {
                    self.region_peers
                        .get_mut(&region_id)
                        .unwrap()
                        .size_diff_hint = self.cfg.region_split_check_diff.0;
                } else {
                    new_peer.size_diff_hint = self.cfg.region_split_check_diff.0;
                }
                self.apply_worker
                    .schedule(ApplyTask::register(&new_peer))
                    .unwrap();
                self.region_peers.insert(new_region_id, new_peer);
            }
        }

        if !campaigned {
            if let Some(msg) = self
                .pending_votes
                .swap_remove_front(|m| m.get_to_peer() == &peer)
            {
                let _ = self.on_raft_message(msg);
            }
        }
    }

    fn register_merge_check_tick(&self, event_loop: &mut EventLoop<Self>) {
        if let Err(e) = register_timer(
            event_loop,
            Tick::CheckMerge,
            self.cfg.merge_check_tick_interval.as_millis(),
        ) {
            error!("{} register split region check tick err: {:?}", self.tag, e);
        };
    }

    fn get_merge_peer(&self, tag: &str, target_region: &metapb::Region) -> Result<Option<&Peer>> {
        let region_id = target_region.get_id();
        if let Some(p) = self.region_peers.get(&region_id) {
            let exist_epoch = p.region().get_region_epoch();
            let expect_epoch = target_region.get_region_epoch();
            // exist_epoch > expect_epoch
            if util::is_epoch_stale(expect_epoch, exist_epoch) {
                return Err(box_err!(
                    "target region changed {:?} -> {:?}",
                    target_region,
                    p.region()
                ));
            }
            // exist_epoch < expect_epoch
            if util::is_epoch_stale(exist_epoch, expect_epoch) {
                info!(
                    "{} target region still not catch up: {:?} vs {:?}, skip.",
                    tag,
                    target_region,
                    p.region()
                );
                return Ok(None);
            }
            return Ok(Some(p));
        }

        let state_key = keys::region_state_key(region_id);
        let state: RegionLocalState = match self.kv_engine().get_msg_cf(CF_RAFT, &state_key) {
            Err(e) => {
                error!(
                    "{} failed to load region state of {}, ignore: {}",
                    tag, region_id, e
                );
                return Ok(None);
            }
            Ok(None) => {
                info!(
                    "{} seems to merge into a new replica of region {}, let's wait.",
                    tag, region_id
                );
                return Ok(None);
            }
            Ok(Some(state)) => state,
        };
        if state.get_state() != PeerState::Tombstone {
            info!("{} wait for region {} split.", tag, region_id);
            return Ok(None);
        }

        let tombstone_region = state.get_region();
        if tombstone_region.get_region_epoch().get_conf_ver()
            < target_region.get_region_epoch().get_conf_ver()
        {
            info!(
                "{} seems to merge into a new replica of region {}, let's wait.",
                tag, region_id
            );
            return Ok(None);
        }

        Err(box_err!("region {} is destroyed", region_id))
    }

    fn schedule_merge(&mut self, region: &metapb::Region) -> Result<()> {
        fail_point!("on_schedule_merge", |_| Ok(()));
        let req = {
            let peer = &self.region_peers[&region.get_id()];
            let state = peer.pending_merge.as_ref().unwrap();
            let expect_region = state.get_target();
            let sibling_peer = match self.get_merge_peer(&peer.tag, expect_region)? {
                // Wait till next round.
                None => return Ok(()),
                Some(p) => p,
            };
            if !sibling_peer.is_leader() {
                info!("{} merge target peer is not leader, skip.", self.tag);
                // skip early.
                return Ok(());
            }
            let sibling_region = sibling_peer.region();

            let min_index = peer.get_min_progress() + 1;
            let low = cmp::max(min_index, state.get_min_index());
            // TODO: move this into raft module.
            // > over >= to include the PrepareMerge proposal.
            let entries = if low > state.get_commit() {
                vec![]
            } else {
                self.region_peers[&region.get_id()]
                    .get_store()
                    .entries(low, state.get_commit() + 1, NO_LIMIT)
                    .unwrap()
            };

            let mut request = new_admin_request(sibling_region.get_id(), sibling_peer.peer.clone());
            request
                .mut_header()
                .set_region_epoch(sibling_region.get_region_epoch().clone());
            let mut admin = AdminRequest::new();
            admin.set_cmd_type(AdminCmdType::CommitMerge);
            admin.mut_commit_merge().set_source(region.clone());
            admin.mut_commit_merge().set_commit(state.get_commit());
            admin
                .mut_commit_merge()
                .set_entries(RepeatedField::from_vec(entries));
            request.set_admin_request(admin);
            request
        };
        // Please note that, here assumes that the unit of network isolation is store rather than
        // peer. So a quorum stores of souce region should also be the quorum stores of target
        // region. Otherwise we need to enable proposal forwarding.
        self.propose_raft_command(req, Callback::None);
        Ok(())
    }

    fn rollback_merge(&mut self, region: &metapb::Region) {
        let req = {
            let peer = &self.region_peers[&region.get_id()];
            let state = peer.pending_merge.as_ref().unwrap();
            let mut request = new_admin_request(region.get_id(), peer.peer.clone());
            request
                .mut_header()
                .set_region_epoch(peer.region().get_region_epoch().clone());
            let mut admin = AdminRequest::new();
            admin.set_cmd_type(AdminCmdType::RollbackMerge);
            admin.mut_rollback_merge().set_commit(state.get_commit());
            request.set_admin_request(admin);
            request
        };
        self.propose_raft_command(req, Callback::None);
    }

    fn on_check_merge(&mut self, event_loop: &mut EventLoop<Self>) {
        let merging_regions = self.merging_regions.take().unwrap();
        for region in &merging_regions {
            if let Err(e) = self.schedule_merge(region) {
                info!(
                    "[region {}] failed to schedule merge, rollback: {:?}",
                    region.get_id(),
                    e
                );
                self.rollback_merge(region);
            }
        }
        self.merging_regions = Some(merging_regions);
        self.register_merge_check_tick(event_loop);
    }

    fn on_ready_prepare_merge(&mut self, region: metapb::Region, state: MergeState, merged: bool) {
        {
            let peer = self.region_peers.get_mut(&region.get_id()).unwrap();
            peer.pending_merge = Some(state);
            peer.set_region(region.clone());
        }

        if merged {
            // CommitMerge will try to catch up log for source region. If PrepareMerge is executed
            // in the progress of catching up, there is no need to schedule merge again.
            return;
        }

        if let Err(e) = self.schedule_merge(&region) {
            info!(
                "[region {}] failed to schedule merge, rollback: {:?}",
                region.get_id(),
                e
            );
            self.rollback_merge(&region);
        }
        self.merging_regions.as_mut().unwrap().push(region);
    }

    fn on_ready_commit_merge(&mut self, region: metapb::Region, source: metapb::Region) {
        let source_peer = {
            let peer = self.region_peers.get_mut(&source.get_id()).unwrap();
            assert!(peer.pending_merge.is_some());
            peer.peer.clone()
        };
        self.destroy_peer(source.get_id(), source_peer, true);
        // If merge backward, then stale meta is clear when source region is destroyed.
        // So only forward needs to be considered.
        if region.get_end_key() == source.get_end_key() {
            self.region_ranges.remove(&keys::enc_start_key(&source));
            self.region_ranges
                .insert(keys::enc_end_key(&region), region.get_id());
        }
        let region_id = region.get_id();
        let peer = self.region_peers.get_mut(&region_id).unwrap();
        peer.set_region(region);
        if peer.is_leader() {
            info!("notify pd with merge {:?} into {:?}", source, peer.region());
            peer.heartbeat_pd(&self.pd_worker);
        }
    }

    /// Handle rollbacking Merge result.
    ///
    /// If commit is 0, it means that Merge is rollbacked by a snapshot; otherwise
    /// it's rollbacked by a proposal, and its value should be equal to the commit
    /// index of previous PrepareMerge.
    fn on_ready_rollback_merge(
        &mut self,
        region_id: u64,
        commit: u64,
        region: Option<metapb::Region>,
    ) {
        let peer = self.region_peers.get_mut(&region_id).unwrap();
        let pending_commit = peer.pending_merge.as_ref().unwrap().get_commit();
        self.merging_regions.as_mut().unwrap().retain(|r| {
            if r.get_id() != region_id {
                return true;
            }
            if commit != 0 && pending_commit != commit {
                panic!(
                    "{} rollbacks a wrong merge: {} != {}",
                    peer.tag, pending_commit, commit
                );
            }
            false
        });
        peer.pending_merge = None;
        if let Some(r) = region {
            peer.set_region(r);
        }
        if peer.is_leader() {
            info!("{} notify pd with rollback merge {}", peer.tag, commit);
            peer.heartbeat_pd(&self.pd_worker);
        }
    }

    fn on_merge_fail(&mut self, region_id: u64) {
        info!("[region {}] merge fail, try gc stale peer.", region_id);
        if let Some(job) = self
            .region_peers
            .get_mut(&region_id)
            .and_then(|p| p.maybe_destroy())
        {
            self.handle_destroy_peer(job);
        }
    }

    fn on_ready_apply_snapshot(&mut self, apply_result: ApplySnapResult) {
        let prev_region = apply_result.prev_region;
        let region = apply_result.region;
        let region_id = region.get_id();

        info!(
            "[region {}] snapshot for region {:?} is applied",
            region_id, region
        );

        if !prev_region.get_peers().is_empty() {
            info!(
                "[region {}] region changed from {:?} -> {:?} after applying snapshot",
                region_id, prev_region, region
            );
            // we have already initialized the peer, so it must exist in region_ranges.
            if self
                .region_ranges
                .remove(&enc_end_key(&prev_region))
                .is_none()
            {
                panic!(
                    "[region {}] region should exist {:?}",
                    region_id, prev_region
                );
            }
        }

        self.region_ranges
            .insert(enc_end_key(&region), region.get_id());
    }

    fn on_ready_result(
        &mut self,
        region_id: u64,
        merged: bool,
        exec_results: Vec<ExecResult>,
        metrics: &ApplyMetrics,
    ) {
        self.store_stat.lock_cf_bytes_written += metrics.lock_cf_written_bytes;
        self.store_stat.engine_total_bytes_written += metrics.written_bytes;
        self.store_stat.engine_total_keys_written += metrics.written_keys;

        // handle executing committed log results
        for result in exec_results {
            match result {
                ExecResult::ChangePeer(cp) => self.on_ready_change_peer(region_id, cp),
                ExecResult::CompactLog { first_index, state } => if !merged {
                    self.on_ready_compact_log(region_id, first_index, state)
                },
                ExecResult::SplitRegion {
                    left,
                    right,
                    right_derive,
                } => self.on_ready_split_region(region_id, left, right, right_derive),
                ExecResult::PrepareMerge { region, state } => {
                    self.on_ready_prepare_merge(region, state, merged);
                }
                ExecResult::CommitMerge { region, source } => {
                    self.on_ready_commit_merge(region, source);
                }
                ExecResult::RollbackMerge { region, commit } => {
                    self.on_ready_rollback_merge(region.get_id(), commit, Some(region))
                }
                ExecResult::ComputeHash {
                    region,
                    index,
                    snap,
                } => self.on_ready_compute_hash(region, index, snap),
                ExecResult::VerifyHash { index, hash } => {
                    self.on_ready_verify_hash(region_id, index, hash)
                }
                ExecResult::DeleteRange { .. } => {
                    // TODO: clean user properties?
                }
                ExecResult::IngestSST { ssts } => self.on_ingest_sst_result(ssts),
            }
        }
    }

    /// Check if a request is valid if it has valid prepare_merge/commit_merge proposal.
    fn check_merge_proposal(&self, msg: &mut RaftCmdRequest) -> Result<()> {
        if !msg.get_admin_request().has_prepare_merge()
            && !msg.get_admin_request().has_commit_merge()
        {
            return Ok(());
        }

        let region_id = msg.get_header().get_region_id();
        let peer = &self.region_peers[&region_id];
        let region = peer.region();

        if msg.get_admin_request().has_prepare_merge() {
            let target_region = msg.get_admin_request().get_prepare_merge().get_target();
            let peer = match self.region_peers.get(&target_region.get_id()) {
                None => return Err(box_err!("target region doesn't exist.")),
                Some(p) => p,
            };
            if peer.region() != target_region {
                return Err(box_err!("target region not matched, skip proposing."));
            }
            if !util::is_sibling_regions(target_region, region) {
                return Err(box_err!("regions are not sibling, skip proposing."));
            }
            if !util::region_on_same_stores(target_region, region) {
                return Err(box_err!(
                    "peers doesn't match {:?} != {:?}, reject merge",
                    region.get_peers(),
                    target_region.get_peers()
                ));
            }
        } else {
            let source_region = msg.get_admin_request().get_commit_merge().get_source();
            let source_peer = &self.region_peers[&source_region.get_id()];
            // only merging peer can propose merge request.
            assert!(
                source_peer.pending_merge.is_some(),
                "{} {} should be in merging state",
                peer.tag,
                source_peer.tag
            );
            assert_eq!(source_region, source_peer.region());
            assert!(
                util::is_sibling_regions(source_region, region),
                "{:?} {:?} should be sibling",
                source_region,
                region
            );
            assert!(
                util::region_on_same_stores(source_region, region),
                "peers not matched: {:?} {:?}",
                source_region,
                region
            );
        };

        Ok(())
    }

    fn check_propose_peer(&self, msg: &RaftCmdRequest) -> Result<&Peer> {
        let region_id = msg.get_header().get_region_id();
        let peer = match self.region_peers.get(&region_id) {
            Some(peer) => peer,
            None => return Err(Error::RegionNotFound(region_id)),
        };
        if !peer.is_leader() {
            return Err(Error::NotLeader(
                region_id,
                peer.get_peer_from_cache(peer.leader_id()),
            ));
        }
        Ok(peer)
    }

    fn pre_propose_raft_command(
        &mut self,
        msg: &RaftCmdRequest,
    ) -> Result<Option<RaftCmdResponse>> {
        // Check store_id, make sure that the msg is dispatched to the right place.
        util::check_store_id(msg, self.store_id())?;
        if msg.has_status_request() {
            // For status commands, we handle it here directly.
            let resp = self.execute_status_command(msg)?;
            return Ok(Some(resp));
        }

        // Check whether the store has the right peer to handle the request.
        let peer = self.check_propose_peer(msg)?;
        // peer_id must be the same as peer's.
        util::check_peer_id(msg, peer.peer_id())?;
        // Check whether the term is stale.
        util::check_term(msg, peer.term())?;

        match util::check_region_epoch(msg, peer.region(), true) {
            Err(Error::StaleEpoch(msg, mut new_regions)) => {
                // Attach the region which might be split from the current region. But it doesn't
                // matter if the region is not split from the current region. If the region meta
                // received by the TiKV driver is newer than the meta cached in the driver, the meta is
                // updated.
                let sibling_region_id = self.find_sibling_region(peer.region());
                if let Some(sibling_region_id) = sibling_region_id {
                    let sibling_region = self.region_peers[&sibling_region_id].region();
                    new_regions.push(sibling_region.to_owned());
                }
                Err(Error::StaleEpoch(msg, new_regions))
            }
            Err(e) => Err(e),
            Ok(()) => Ok(None),
        }
    }

    fn propose_raft_command(&mut self, mut msg: RaftCmdRequest, cb: Callback) {
        match self.pre_propose_raft_command(&msg) {
            Ok(Some(resp)) => {
                cb.invoke_with_response(resp);
                return;
            }
            Err(e) => {
                debug!("{} failed to propose {:?}: {:?}", self.tag, msg, e);
                cb.invoke_with_response(new_error(e));
                return;
            }
            _ => (),
        }

        if let Err(e) = self.check_merge_proposal(&mut msg) {
            warn!("{} failed to propose merge: {:?}: {}", self.tag, msg, e);
            cb.invoke_with_response(new_error(e));
            return;
        }

        // Note:
        // The peer that is being checked is a leader. It might step down to be a follower later. It
        // doesn't matter whether the peer is a leader or not. If it's not a leader, the proposing
        // command log entry can't be committed.

        let mut resp = RaftCmdResponse::new();
        let region_id = msg.get_header().get_region_id();
        let peer = self.region_peers.get_mut(&region_id).unwrap();
        let term = peer.term();
        bind_term(&mut resp, term);
        if peer.propose(cb, msg, resp, &mut self.raft_metrics.propose) {
            peer.mark_to_be_checked(&mut self.pending_raft_groups);
        }

        // TODO: add timeout, if the command is not applied after timeout,
        // we will call the callback with timeout error.
    }

    fn propose_batch_raft_snapshot_command(
        &mut self,
        batch: Vec<RaftCmdRequest>,
        on_finished: Callback,
    ) {
        let size = batch.len();
        BATCH_SNAPSHOT_COMMANDS.observe(size as f64);
        let mut ret = Vec::with_capacity(size);
        for msg in batch {
            match self.pre_propose_raft_command(&msg) {
                Ok(Some(resp)) => {
                    ret.push(Some(ReadResponse {
                        response: resp,
                        snapshot: None,
                    }));
                    continue;
                }
                Err(e) => {
                    ret.push(Some(ReadResponse {
                        response: new_error(e),
                        snapshot: None,
                    }));
                    continue;
                }
                _ => (),
            }

            let region_id = msg.get_header().get_region_id();
            let peer = self.region_peers.get_mut(&region_id).unwrap();
            ret.push(peer.propose_snapshot(msg, &mut self.raft_metrics.propose));
        }
        on_finished.invoke_batch_read(ret)
    }

    pub fn find_sibling_region(&self, region: &metapb::Region) -> Option<u64> {
        let start = if self.cfg.right_derive_when_split {
            Included(enc_start_key(region))
        } else {
            Excluded(enc_end_key(region))
        };
        self.region_ranges
            .range((start, Unbounded::<Key>))
            .next()
            .map(|(_, &region_id)| region_id)
    }

    fn register_raft_gc_log_tick(&self, event_loop: &mut EventLoop<Self>) {
        if let Err(e) = register_timer(
            event_loop,
            Tick::RaftLogGc,
            self.cfg.raft_log_gc_tick_interval.as_millis(),
        ) {
            // If failed, we can't cleanup the raft log regularly.
            // Although the log size will grow larger and larger, it doesn't affect
            // whole raft logic, and we can send truncate log command to compact it.
            error!("{} register raft gc log tick err: {:?}", self.tag, e);
        };
    }

    #[allow(if_same_then_else)]
    fn on_raft_gc_log_tick(&mut self, event_loop: &mut EventLoop<Self>) {
        let mut total_gc_logs = 0;

        for (&region_id, peer) in &mut self.region_peers {
            let applied_idx = peer.get_store().applied_index();
            if !peer.is_leader() {
                peer.mut_store().compact_to(applied_idx + 1);
                continue;
            }

            // Leader will replicate the compact log command to followers,
            // If we use current replicated_index (like 10) as the compact index,
            // when we replicate this log, the newest replicated_index will be 11,
            // but we only compact the log to 10, not 11, at that time,
            // the first index is 10, and replicated_index is 11, with an extra log,
            // and we will do compact again with compact index 11, in cycles...
            // So we introduce a threshold, if replicated index - first index > threshold,
            // we will try to compact log.
            // raft log entries[..............................................]
            //                  ^                                       ^
            //                  |-----------------threshold------------ |
            //              first_index                         replicated_index
            // `healthy_replicated_index` is the smallest `replicated_index` of healthy nodes.
            let truncated_idx = peer.get_store().truncated_index();
            let last_idx = peer.get_store().last_index();
            let (mut replicated_idx, mut healthy_replicated_idx) = (last_idx, last_idx);
            for (_, p) in peer.raft_group.raft.prs().iter() {
                if replicated_idx > p.matched {
                    replicated_idx = p.matched;
                }
                if healthy_replicated_idx > p.matched && p.matched >= truncated_idx {
                    healthy_replicated_idx = p.matched;
                }
            }
            // When an election happened or a new peer is added, replicated_idx can be 0.
            if replicated_idx > 0 {
                assert!(
                    last_idx >= replicated_idx,
                    "expect last index {} >= replicated index {}",
                    last_idx,
                    replicated_idx
                );
                REGION_MAX_LOG_LAG.observe((last_idx - replicated_idx) as f64);
            }
            peer.mut_store()
                .maybe_gc_cache(healthy_replicated_idx, applied_idx);
            let first_idx = peer.get_store().first_index();
            let mut compact_idx;
            if applied_idx > first_idx
                && applied_idx - first_idx >= self.cfg.raft_log_gc_count_limit
            {
                compact_idx = applied_idx;
            } else if peer.raft_log_size_hint >= self.cfg.raft_log_gc_size_limit.0 {
                compact_idx = applied_idx;
            } else if replicated_idx < first_idx
                || replicated_idx - first_idx <= self.cfg.raft_log_gc_threshold
            {
                continue;
            } else {
                compact_idx = replicated_idx;
            }

            // Have no idea why subtract 1 here, but original code did this by magic.
            assert!(compact_idx > 0);
            compact_idx -= 1;
            if compact_idx < first_idx {
                // In case compact_idx == first_idx before subtraction.
                continue;
            }

            total_gc_logs += compact_idx - first_idx;

            let term = peer.raft_group.raft.raft_log.term(compact_idx).unwrap();

            // Create a compact log request and notify directly.
            let request = new_compact_log_request(region_id, peer.peer.clone(), compact_idx, term);

            if let Err(e) = self
                .sendch
                .try_send(Msg::new_raft_cmd(request, Callback::None))
            {
                error!("{} send compact log {} err {:?}", peer.tag, compact_idx, e);
            }
        }

        PEER_GC_RAFT_LOG_COUNTER.inc_by(total_gc_logs as i64);
        self.register_raft_gc_log_tick(event_loop);
    }

    fn register_split_region_check_tick(&self, event_loop: &mut EventLoop<Self>) {
        if let Err(e) = register_timer(
            event_loop,
            Tick::SplitRegionCheck,
            self.cfg.split_region_check_tick_interval.as_millis(),
        ) {
            error!("{} register split region check tick err: {:?}", self.tag, e);
        };
    }

    fn on_compaction_finished(&mut self, event: CompactedEvent) {
        // If size declining is trivial, skip.
        let total_bytes_declined = if event.total_input_bytes > event.total_output_bytes {
            event.total_input_bytes - event.total_output_bytes
        } else {
            0
        };
        if total_bytes_declined < self.cfg.region_split_check_diff.0
            || total_bytes_declined * 10 < event.total_input_bytes
        {
            return;
        }

        let output_level_str = event.output_level.to_string();
        COMPACTION_DECLINED_BYTES
            .with_label_values(&[&output_level_str])
            .observe(total_bytes_declined as f64);

        // self.cfg.region_split_check_diff.0 / 16 is an experienced value.
        let mut region_declined_bytes = calc_region_declined_bytes(
            event,
            &self.region_ranges,
            self.cfg.region_split_check_diff.0 / 16,
        );

        COMPACTION_RELATED_REGION_COUNT
            .with_label_values(&[&output_level_str])
            .observe(region_declined_bytes.len() as f64);

        for (region_id, declined_bytes) in region_declined_bytes.drain(..) {
            if let Some(peer) = self.region_peers.get_mut(&region_id) {
                peer.compaction_declined_bytes += declined_bytes;
                if peer.compaction_declined_bytes >= self.cfg.region_split_check_diff.0 {
                    UPDATE_REGION_SIZE_BY_COMPACTION_COUNTER.inc();
                }
            }
        }
    }

    fn on_split_region_check_tick(&mut self, event_loop: &mut EventLoop<Self>) {
        // To avoid frequent scan, we only add new scan tasks if all previous tasks
        // have finished.
        // TODO: check whether a gc progress has been started.
        if self.split_check_worker.is_busy() {
            self.register_split_region_check_tick(event_loop);
            return;
        }
        for peer in self.region_peers.values_mut() {
            if !peer.is_leader() {
                continue;
            }
            // When restart, the approximate size will be None. The
            // split check will first check the region size, and then
            // check whether the region should split.  This should
            // work even if we change the region max size.
            // If peer says should update approximate size, update region
            // size and check whether the region should split.
            if peer.approximate_size.is_some() && peer.approximate_rows.is_some()
                && peer.compaction_declined_bytes < self.cfg.region_split_check_diff.0
                && peer.size_diff_hint < self.cfg.region_split_check_diff.0
            {
                continue;
            }
            let task = SplitCheckTask::new(peer.region().clone(), true);
            if let Err(e) = self.split_check_worker.schedule(task) {
                error!("{} failed to schedule split check: {}", self.tag, e);
            }
            peer.size_diff_hint = 0;
            peer.compaction_declined_bytes = 0;
        }

        self.register_split_region_check_tick(event_loop);
    }

    fn register_compact_check_tick(&self, event_loop: &mut EventLoop<Self>) {
        if let Err(e) = register_timer(
            event_loop,
            Tick::CompactCheck,
            self.cfg.region_compact_check_interval.as_millis(),
        ) {
            error!("{} register compact check tick err: {:?}", self.tag, e);
        }
    }

    fn on_compact_check_tick(&mut self, event_loop: &mut EventLoop<Self>) {
        if self.compact_worker.is_busy() {
            debug!("compact worker is busy, check space redundancy next time");
        } else if self.region_ranges.is_empty() {
            debug!("there is no range need to check");
        } else if rocksdb::auto_compactions_is_disabled(&self.kv_engine) {
            debug!("skip compact check when disabled auto compactions.");
        } else {
            // Start from last checked key.
            let mut ranges_need_check =
                Vec::with_capacity(self.cfg.region_compact_check_step as usize + 1);
            ranges_need_check.push(self.last_compact_checked_key.clone());

            // Collect continuous ranges.
            let left_ranges = self.region_ranges.range((
                Excluded(self.last_compact_checked_key.clone()),
                Unbounded::<Key>,
            ));
            ranges_need_check.extend(
                left_ranges
                    .take(self.cfg.region_compact_check_step as usize)
                    .map(|(k, _)| k.to_owned()),
            );

            // Update last_compact_checked_key.
            let largest_key = self.region_ranges.keys().last().unwrap().to_vec();
            let last_key = ranges_need_check.last().unwrap().clone();
            if last_key == largest_key {
                // Range [largest key, DATA_MAX_KEY) also need to check.
                if last_key != keys::DATA_MAX_KEY.to_vec() {
                    ranges_need_check.push(keys::DATA_MAX_KEY.to_vec());
                }
                // Next task will start from the very beginning.
                self.last_compact_checked_key = keys::DATA_MIN_KEY.to_vec();
            } else {
                self.last_compact_checked_key = last_key;
            }

            // Schedule the task.
            let cf_names = vec![CF_DEFAULT.to_owned(), CF_WRITE.to_owned()];
            if let Err(e) = self.compact_worker.schedule(CompactTask::CheckAndCompact {
                cf_names,
                ranges: ranges_need_check,
                tombstones_num_threshold: self.cfg.region_compact_min_tombstones,
                tombstones_percent_threshold: self.cfg.region_compact_tombstones_percent,
            }) {
                error!("{} failed to schedule space check task: {}", self.tag, e);
            }
        }

        self.register_compact_check_tick(event_loop);
    }

    fn on_prepare_split_region(
        &mut self,
        region_id: u64,
        region_epoch: metapb::RegionEpoch,
        split_key: Vec<u8>, // `split_key` is a encoded key.
        cb: Callback,
    ) {
        if let Err(e) = self.validate_split_region(region_id, &region_epoch, &split_key) {
            cb.invoke_with_response(new_error(e));
            return;
        }
        let peer = &self.region_peers[&region_id];
        let region = peer.region();
        let task = PdTask::AskSplit {
            region: region.clone(),
            split_key,
            peer: peer.peer.clone(),
            right_derive: self.cfg.right_derive_when_split,
            callback: cb,
        };
        if let Err(Stopped(t)) = self.pd_worker.schedule(task) {
            error!("{} failed to notify pd to split: Stopped", peer.tag);
            match t {
                PdTask::AskSplit { callback, .. } => {
                    callback.invoke_with_response(new_error(box_err!("failed to split: Stopped")));
                }
                _ => unreachable!(),
            }
        }
    }

    fn validate_split_region(
        &mut self,
        region_id: u64,
        epoch: &metapb::RegionEpoch,
        split_key: &[u8], // `split_key` is a encoded key.
    ) -> Result<()> {
        if split_key.is_empty() {
            error!("[region {}] split key should not be empty!!!", region_id);
            return Err(box_err!(
                "[region {}] split key should not be empty",
                region_id
            ));
        }
        let peer = match self.region_peers.get(&region_id) {
            None => {
                info!(
                    "[region {}] region on {} doesn't exist, skip.",
                    region_id,
                    self.store_id()
                );
                return Err(Error::RegionNotFound(region_id));
            }
            Some(peer) => {
                if !peer.is_leader() {
                    // region on this store is no longer leader, skipped.
                    info!(
                        "[region {}] region on {} is not leader, skip.",
                        region_id,
                        self.store_id()
                    );
                    return Err(Error::NotLeader(
                        region_id,
                        peer.get_peer_from_cache(peer.leader_id()),
                    ));
                }
                peer
            }
        };

        let region = peer.region();
        let latest_epoch = region.get_region_epoch();

        if latest_epoch.get_version() != epoch.get_version() {
            info!(
                "{} epoch changed {:?} != {:?}, retry later",
                peer.tag,
                region.get_region_epoch(),
                epoch
            );
            return Err(Error::StaleEpoch(
                format!(
                    "{} epoch changed {:?} != {:?}, retry later",
                    peer.tag, latest_epoch, epoch
                ),
                vec![region.to_owned()],
            ));
        }
        Ok(())
    }

    fn on_approximate_region_size(&mut self, region_id: u64, size: u64) {
        let peer = match self.region_peers.get_mut(&region_id) {
            Some(peer) => peer,
            None => {
                warn!(
                    "[region {}] receive stale approximate size {:?}",
                    region_id, size,
                );
                return;
            }
        };
        peer.approximate_size = Some(size);
    }

    fn on_approximate_region_rows(&mut self, region_id: u64, rows: u64) {
        let peer = match self.region_peers.get_mut(&region_id) {
            Some(peer) => peer,
            None => {
                warn!(
                    "[region {}] receive stale approximate rows {:?}",
                    region_id, rows,
                );
                return;
            }
        };
        peer.approximate_rows = Some(rows);
    }

    fn on_schedule_half_split_region(
        &mut self,
        region_id: u64,
        region_epoch: &metapb::RegionEpoch,
    ) {
        let peer = match self.region_peers.get(&region_id) {
            Some(peer) => peer,
            None => {
                error!("{:?}", Error::RegionNotFound(region_id));
                return;
            }
        };

        if !peer.is_leader() {
            // region on this store is no longer leader, skipped.
            warn!(
                "[region {}] region on {} is not leader, skip.",
                region_id,
                self.store_id()
            );
            return;
        }

        let region = peer.region();
        if util::is_epoch_stale(region_epoch, region.get_region_epoch()) {
            warn!("[region {}] receive a stale halfsplit message", region_id);
            return;
        }

        let task = SplitCheckTask::new(region.clone(), false);
        if let Err(e) = self.split_check_worker.schedule(task) {
            error!("{} failed to schedule split check: {}", self.tag, e);
        }
    }

    fn on_pd_heartbeat_tick(&mut self, event_loop: &mut EventLoop<Self>) {
        for peer in self.region_peers.values_mut() {
            peer.check_peers();
        }
        let mut leader_count = 0;
        for peer in self.region_peers.values_mut() {
            if peer.is_leader() {
                leader_count += 1;
                peer.heartbeat_pd(&self.pd_worker);
            }
        }
        STORE_PD_HEARTBEAT_GAUGE_VEC
            .with_label_values(&["leader"])
            .set(leader_count);
        STORE_PD_HEARTBEAT_GAUGE_VEC
            .with_label_values(&["region"])
            .set(self.region_peers.len() as i64);

        self.register_pd_heartbeat_tick(event_loop);
    }

    fn register_pd_heartbeat_tick(&self, event_loop: &mut EventLoop<Self>) {
        if let Err(e) = register_timer(
            event_loop,
            Tick::PdHeartbeat,
            self.cfg.pd_heartbeat_tick_interval.as_millis(),
        ) {
            error!("{} register pd heartbeat tick err: {:?}", self.tag, e);
        };
    }

    fn store_heartbeat_pd(&mut self) {
        let mut stats = StoreStats::new();

        let used_size = self.snap_mgr.get_total_snap_size();
        stats.set_used_size(used_size);
        stats.set_store_id(self.store_id());
        stats.set_region_count(self.region_peers.len() as u32);

        let snap_stats = self.snap_mgr.stats();
        stats.set_sending_snap_count(snap_stats.sending_count as u32);
        stats.set_receiving_snap_count(snap_stats.receiving_count as u32);
        STORE_SNAPSHOT_TRAFFIC_GAUGE_VEC
            .with_label_values(&["sending"])
            .set(snap_stats.sending_count as i64);
        STORE_SNAPSHOT_TRAFFIC_GAUGE_VEC
            .with_label_values(&["receiving"])
            .set(snap_stats.receiving_count as i64);

        let mut apply_snapshot_count = 0;
        for peer in self.region_peers.values_mut() {
            if peer.mut_store().check_applying_snap() {
                apply_snapshot_count += 1;
            }
        }

        stats.set_applying_snap_count(apply_snapshot_count as u32);
        STORE_SNAPSHOT_TRAFFIC_GAUGE_VEC
            .with_label_values(&["applying"])
            .set(apply_snapshot_count);

        stats.set_start_time(self.start_time.sec as u32);

        // report store write flow to pd
        stats.set_bytes_written(
            self.store_stat.engine_total_bytes_written
                - self.store_stat.engine_last_total_bytes_written,
        );
        stats.set_keys_written(
            self.store_stat.engine_total_keys_written
                - self.store_stat.engine_last_total_keys_written,
        );
        self.store_stat.engine_last_total_bytes_written =
            self.store_stat.engine_total_bytes_written;
        self.store_stat.engine_last_total_keys_written = self.store_stat.engine_total_keys_written;

        stats.set_is_busy(self.is_busy);
        self.is_busy = false;

        let store_info = StoreInfo {
            engine: Arc::clone(&self.kv_engine),
            capacity: self.cfg.capacity.0,
        };

        let task = PdTask::StoreHeartbeat { stats, store_info };
        if let Err(e) = self.pd_worker.schedule(task) {
            error!("{} failed to notify pd: {}", self.tag, e);
        }
    }

    fn on_pd_store_heartbeat_tick(&mut self, event_loop: &mut EventLoop<Self>) {
        self.store_heartbeat_pd();
        self.register_pd_store_heartbeat_tick(event_loop);
    }

    fn handle_snap_mgr_gc(&mut self) -> Result<()> {
        let snap_keys = self.snap_mgr.list_idle_snap()?;
        if snap_keys.is_empty() {
            return Ok(());
        }
        let (mut last_region_id, mut compacted_idx, mut compacted_term) = (0, u64::MAX, u64::MAX);
        let mut is_applying_snap = false;
        for (key, is_sending) in snap_keys {
            if last_region_id != key.region_id {
                last_region_id = key.region_id;
                match self.region_peers.get(&key.region_id) {
                    None => {
                        // region is deleted
                        compacted_idx = u64::MAX;
                        compacted_term = u64::MAX;
                        is_applying_snap = false;
                    }
                    Some(peer) => {
                        let s = peer.get_store();
                        compacted_idx = s.truncated_index();
                        compacted_term = s.truncated_term();
                        is_applying_snap = s.is_applying_snapshot();
                    }
                };
            }

            if is_sending {
                let s = self.snap_mgr.get_snapshot_for_sending(&key)?;
                if key.term < compacted_term || key.idx < compacted_idx {
                    info!(
                        "[region {}] snap file {} has been compacted, delete.",
                        key.region_id, key
                    );
                    self.snap_mgr.delete_snapshot(&key, s.as_ref(), false);
                } else if let Ok(meta) = s.meta() {
                    let modified = box_try!(meta.modified());
                    if let Ok(elapsed) = modified.elapsed() {
                        if elapsed > self.cfg.snap_gc_timeout.0 {
                            info!(
                                "[region {}] snap file {} has been expired, delete.",
                                key.region_id, key
                            );
                            self.snap_mgr.delete_snapshot(&key, s.as_ref(), false);
                        }
                    }
                }
            } else if key.term <= compacted_term
                && (key.idx < compacted_idx || key.idx == compacted_idx && !is_applying_snap)
            {
                info!(
                    "[region {}] snap file {} has been applied, delete.",
                    key.region_id, key
                );
                let a = self.snap_mgr.get_snapshot_for_applying(&key)?;
                self.snap_mgr.delete_snapshot(&key, a.as_ref(), false);
            }
        }
        Ok(())
    }

    fn on_snap_mgr_gc(&mut self, event_loop: &mut EventLoop<Self>) {
        if let Err(e) = self.handle_snap_mgr_gc() {
            error!("{} failed to gc snap manager: {:?}", self.tag, e);
        }
        self.register_snap_mgr_gc_tick(event_loop);
    }

    fn on_compact_lock_cf(&mut self, event_loop: &mut EventLoop<Self>) {
        // Create a compact lock cf task(compact whole range) and schedule directly.
        if self.store_stat.lock_cf_bytes_written > self.cfg.lock_cf_compact_bytes_threshold.0 {
            self.store_stat.lock_cf_bytes_written = 0;
            let task = CompactTask::Compact {
                cf_name: String::from(CF_LOCK),
                start_key: None,
                end_key: None,
            };
            if let Err(e) = self.compact_worker.schedule(task) {
                error!(
                    "{} failed to schedule compact lock cf task: {:?}",
                    self.tag, e
                );
            }
        }

        self.register_compact_lock_cf_tick(event_loop);
    }

    fn register_pd_store_heartbeat_tick(&self, event_loop: &mut EventLoop<Self>) {
        if let Err(e) = register_timer(
            event_loop,
            Tick::PdStoreHeartbeat,
            self.cfg.pd_store_heartbeat_tick_interval.as_millis(),
        ) {
            error!("{} register pd store heartbeat tick err: {:?}", self.tag, e);
        };
    }

    fn register_snap_mgr_gc_tick(&self, event_loop: &mut EventLoop<Self>) {
        if let Err(e) = register_timer(
            event_loop,
            Tick::SnapGc,
            self.cfg.snap_mgr_gc_tick_interval.as_millis(),
        ) {
            error!("{} register snap mgr gc tick err: {:?}", self.tag, e);
        }
    }

    fn register_compact_lock_cf_tick(&self, event_loop: &mut EventLoop<Self>) {
        if let Err(e) = register_timer(
            event_loop,
            Tick::CompactLockCf,
            self.cfg.lock_cf_compact_interval.as_millis(),
        ) {
            error!("{} register compact cf-lock tick err: {:?}", self.tag, e);
        }
    }

    fn on_check_peer_stale_state_tick(&mut self, event_loop: &mut EventLoop<Self>) {
        let mut leader_missing = 0;
        for peer in &mut self.region_peers.values_mut() {
            if peer.pending_remove {
                continue;
            }

            if peer.is_applying_snapshot() || peer.has_pending_snapshot() {
                continue;
            }

            // If this peer detects the leader is missing for a long long time,
            // it should consider itself as a stale peer which is removed from
            // the original cluster.
            // This most likely happens in the following scenario:
            // At first, there are three peer A, B, C in the cluster, and A is leader.
            // Peer B gets down. And then A adds D, E, F into the cluster.
            // Peer D becomes leader of the new cluster, and then removes peer A, B, C.
            // After all these peer in and out, now the cluster has peer D, E, F.
            // If peer B goes up at this moment, it still thinks it is one of the cluster
            // and has peers A, C. However, it could not reach A, C since they are removed
            // from the cluster or probably destroyed.
            // Meantime, D, E, F would not reach B, since it's not in the cluster anymore.
            // In this case, peer B would notice that the leader is missing for a long time,
            // and it would check with pd to confirm whether it's still a member of the cluster.
            // If not, it destroys itself as a stale peer which is removed out already.
            match peer.check_stale_state() {
                StaleState::Valid => (),
                StaleState::LeaderMissing => {
                    warn!(
                        "{} leader missing longer than abnormal_leader_missing_duration {:?}",
                        peer.tag, self.cfg.abnormal_leader_missing_duration.0,
                    );
                    leader_missing += 1;
                }
                StaleState::ToValidate => {
                    // for peer B in case 1 above
                    warn!(
                        "{} leader missing longer than max_leader_missing_duration {:?}. \
                         To check with pd whether it's still valid",
                        peer.tag, self.cfg.max_leader_missing_duration.0,
                    );
                    let task = PdTask::ValidatePeer {
                        peer: peer.peer.clone(),
                        region: peer.region().clone(),
                        merge_source: None,
                    };
                    if let Err(e) = self.pd_worker.schedule(task) {
                        error!("{} failed to notify pd: {}", peer.tag, e)
                    }
                }
            }
        }
        self.raft_metrics.leader_missing = leader_missing;

        self.register_check_peer_stale_state_tick(event_loop);
    }

    fn register_check_peer_stale_state_tick(&self, event_loop: &mut EventLoop<Self>) {
        if let Err(e) = register_timer(
            event_loop,
            Tick::CheckPeerStaleState,
            self.cfg.peer_stale_state_check_interval.as_millis(),
        ) {
            error!("{} register check peer state tick err: {:?}", self.tag, e);
        }
    }
}

fn report_split_pd(
    left: &mut Peer,
    right: &mut Peer,
    pd_worker: &FutureWorker<PdTask>,
) -> ::std::result::Result<(), Stopped<PdTask>> {
    info!(
        "notify pd with split left {:?}, right {:?}",
        left.region(),
        right.region()
    );
    right.heartbeat_pd(pd_worker);
    left.heartbeat_pd(pd_worker);

    // Now pd only uses ReportSplit for history operation show,
    // so we send it independently here.
    let task = PdTask::ReportSplit {
        left: left.region().clone(),
        right: right.region().clone(),
    };

    pd_worker.schedule(task)
}

// Consistency Check implementation.

/// Verify and store the hash to state. return true means the hash has been stored successfully.
fn verify_and_store_hash(
    region_id: u64,
    state: &mut ConsistencyState,
    expected_index: u64,
    expected_hash: Vec<u8>,
) -> bool {
    if expected_index < state.index {
        REGION_HASH_COUNTER_VEC
            .with_label_values(&["verify", "miss"])
            .inc();
        warn!(
            "[region {}] has scheduled a new hash: {} > {}, skip.",
            region_id, state.index, expected_index
        );
        return false;
    }

    if state.index == expected_index {
        if state.hash.is_empty() {
            warn!(
                "[region {}] duplicated consistency check detected, skip.",
                region_id
            );
            return false;
        }
        if state.hash != expected_hash {
            panic!(
                "[region {}] hash at {} not correct, want \"{}\", got \"{}\"!!!",
                region_id,
                state.index,
                escape(&expected_hash),
                escape(&state.hash)
            );
        }
        info!(
            "[region {}] consistency check at {} pass.",
            region_id, state.index
        );
        REGION_HASH_COUNTER_VEC
            .with_label_values(&["verify", "matched"])
            .inc();
        state.hash = vec![];
        return false;
    }

    if state.index != INVALID_INDEX && !state.hash.is_empty() {
        // Maybe computing is too slow or computed result is dropped due to channel full.
        // If computing is too slow, miss count will be increased twice.
        REGION_HASH_COUNTER_VEC
            .with_label_values(&["verify", "miss"])
            .inc();
        warn!(
            "[region {}] hash belongs to index {}, but we want {}, skip.",
            region_id, state.index, expected_index
        );
    }

    info!(
        "[region {}] save hash of {} for consistency check later.",
        region_id, expected_index
    );
    state.index = expected_index;
    state.hash = expected_hash;
    true
}

impl<T: Transport, C: PdClient> Store<T, C> {
    fn register_consistency_check_tick(&self, event_loop: &mut EventLoop<Self>) {
        if let Err(e) = register_timer(
            event_loop,
            Tick::ConsistencyCheck,
            self.cfg.consistency_check_interval.as_millis(),
        ) {
            error!("{} register consistency check tick err: {:?}", self.tag, e);
        };
    }

    fn on_consistency_check_tick(&mut self, event_loop: &mut EventLoop<Self>) {
        if self.consistency_check_worker.is_busy() {
            // To avoid frequent scan, schedule new check only when all the
            // scheduled check is done.
            self.register_consistency_check_tick(event_loop);
            return;
        }
        let (mut candidate_id, mut candidate_check_time) = (0, Instant::now());
        for (&region_id, peer) in &mut self.region_peers {
            if !peer.is_leader() {
                continue;
            }
            if peer.consistency_state.last_check_time < candidate_check_time {
                candidate_id = region_id;
                candidate_check_time = peer.consistency_state.last_check_time;
            }
        }

        if candidate_id != 0 {
            let peer = &self.region_peers[&candidate_id];

            info!("{} scheduling consistent check", peer.tag);
            let msg = Msg::new_raft_cmd(
                new_compute_hash_request(candidate_id, peer.peer.clone()),
                Callback::None,
            );

            if let Err(e) = self.sendch.send(msg) {
                error!("{} failed to schedule consistent check: {:?}", peer.tag, e);
            }
        }

        self.register_consistency_check_tick(event_loop);
    }

    fn on_ready_compute_hash(&mut self, region: metapb::Region, index: u64, snap: EngineSnapshot) {
        let region_id = region.get_id();
        self.region_peers
            .get_mut(&region_id)
            .unwrap()
            .consistency_state
            .last_check_time = Instant::now();
        let task = ConsistencyCheckTask::compute_hash(region, index, snap);
        info!("[region {}] schedule {}", region_id, task);
        if let Err(e) = self.consistency_check_worker.schedule(task) {
            error!("[region {}] schedule failed: {:?}", region_id, e);
        }
    }

    fn on_ready_verify_hash(
        &mut self,
        region_id: u64,
        expected_index: u64,
        expected_hash: Vec<u8>,
    ) {
        let state = match self.region_peers.get_mut(&region_id) {
            None => {
                warn!(
                    "[region {}] receive stale hash at index {}",
                    region_id, expected_index
                );
                return;
            }
            Some(p) => &mut p.consistency_state,
        };

        verify_and_store_hash(region_id, state, expected_index, expected_hash);
    }

    fn on_hash_computed(&mut self, region_id: u64, index: u64, hash: Vec<u8>) {
        let (state, peer) = match self.region_peers.get_mut(&region_id) {
            None => {
                warn!(
                    "[region {}] receive stale hash at index {}",
                    region_id, index
                );
                return;
            }
            Some(p) => (&mut p.consistency_state, &p.peer),
        };

        if !verify_and_store_hash(region_id, state, index, hash) {
            return;
        }

        let msg = Msg::new_raft_cmd(
            new_verify_hash_request(region_id, peer.clone(), state),
            Callback::None,
        );
        if let Err(e) = self.sendch.send(msg) {
            error!(
                "[region {}] failed to schedule verify command for index {}: {:?}",
                region_id, index, e
            );
        }
    }

    fn on_ingest_sst_result(&mut self, ssts: Vec<SSTMeta>) {
        for sst in &ssts {
            let region_id = sst.get_region_id();
            if let Some(region) = self.region_peers.get_mut(&region_id) {
                region.size_diff_hint += sst.get_length();
            }
        }

        let task = CleanupSSTTask::DeleteSST { ssts };
        if let Err(e) = self.cleanup_sst_worker.schedule(task) {
            error!("schedule to delete ssts: {:?}", e);
        }
    }

    fn on_validate_sst_result(&mut self, ssts: Vec<SSTMeta>) {
        // A stale peer can still ingest a stale SST before it is
        // destroyed. We need to make sure that no stale peer exists.
        let mut delete_ssts = Vec::new();
        for sst in ssts {
            if !self.region_peers.contains_key(&sst.get_region_id()) {
                delete_ssts.push(sst);
            }
        }
        if delete_ssts.is_empty() {
            return;
        }

        let task = CleanupSSTTask::DeleteSST { ssts: delete_ssts };
        if let Err(e) = self.cleanup_sst_worker.schedule(task) {
            error!("schedule to delete ssts: {:?}", e);
        }
    }

    fn on_cleanup_import_sst(&mut self) -> Result<()> {
        let mut delete_ssts = Vec::new();
        let mut validate_ssts = Vec::new();

        let ssts = box_try!(self.importer.list_ssts());
        for sst in ssts {
            if let Some(peer) = self.region_peers.get(&sst.get_region_id()) {
                let region_epoch = peer.region().get_region_epoch();
                if util::is_epoch_stale(sst.get_region_epoch(), region_epoch) {
                    // If the SST epoch is stale, it will not be ingested anymore.
                    delete_ssts.push(sst);
                }
            } else {
                // If the peer doesn't exist, we need to validate the SST through PD.
                validate_ssts.push(sst);
            }
        }

        if !delete_ssts.is_empty() {
            let task = CleanupSSTTask::DeleteSST { ssts: delete_ssts };
            if let Err(e) = self.cleanup_sst_worker.schedule(task) {
                error!("schedule to delete ssts: {:?}", e);
            }
        }

        if !validate_ssts.is_empty() {
            let task = CleanupSSTTask::ValidateSST {
                ssts: validate_ssts,
            };
            if let Err(e) = self.cleanup_sst_worker.schedule(task) {
                error!("schedule to validate ssts: {:?}", e);
            }
        }

        Ok(())
    }

    fn on_cleanup_import_sst_tick(&mut self, event_loop: &mut EventLoop<Self>) {
        if let Err(e) = self.on_cleanup_import_sst() {
            error!("{} failed to cleanup import sst: {:?}", self.tag, e);
        }
        self.register_cleanup_import_sst_tick(event_loop);
    }

    fn register_cleanup_import_sst_tick(&self, event_loop: &mut EventLoop<Self>) {
        if let Err(e) = register_timer(
            event_loop,
            Tick::CleanupImportSST,
            self.cfg.cleanup_import_sst_interval.as_millis(),
        ) {
            error!("{} register cleanup import sst tick err: {:?}", self.tag, e);
        }
    }
}

fn new_admin_request(region_id: u64, peer: metapb::Peer) -> RaftCmdRequest {
    let mut request = RaftCmdRequest::new();
    request.mut_header().set_region_id(region_id);
    request.mut_header().set_peer(peer);
    request
}

fn new_verify_hash_request(
    region_id: u64,
    peer: metapb::Peer,
    state: &ConsistencyState,
) -> RaftCmdRequest {
    let mut request = new_admin_request(region_id, peer);

    let mut admin = AdminRequest::new();
    admin.set_cmd_type(AdminCmdType::VerifyHash);
    admin.mut_verify_hash().set_index(state.index);
    admin.mut_verify_hash().set_hash(state.hash.clone());
    request.set_admin_request(admin);
    request
}

fn new_compute_hash_request(region_id: u64, peer: metapb::Peer) -> RaftCmdRequest {
    let mut request = new_admin_request(region_id, peer);

    let mut admin = AdminRequest::new();
    admin.set_cmd_type(AdminCmdType::ComputeHash);
    request.set_admin_request(admin);
    request
}

fn register_timer<T: Transport, C: PdClient>(
    event_loop: &mut EventLoop<Store<T, C>>,
    tick: Tick,
    delay: u64,
) -> Result<()> {
    // TODO: now mio TimerError doesn't implement Error trait,
    // so we can't use `try!` directly.
    if delay == 0 {
        // 0 delay means turn off the timer.
        return Ok(());
    }
    if let Err(e) = event_loop.timeout_ms(tick, delay) {
        return Err(box_err!(
            "failed to register timeout [{:?}, delay: {:?}ms]: {:?}",
            tick,
            delay,
            e
        ));
    }
    Ok(())
}

fn new_compact_log_request(
    region_id: u64,
    peer: metapb::Peer,
    compact_index: u64,
    compact_term: u64,
) -> RaftCmdRequest {
    let mut request = new_admin_request(region_id, peer);

    let mut admin = AdminRequest::new();
    admin.set_cmd_type(AdminCmdType::CompactLog);
    admin.mut_compact_log().set_compact_index(compact_index);
    admin.mut_compact_log().set_compact_term(compact_term);
    request.set_admin_request(admin);
    request
}

impl<T: Transport, C: PdClient> mio::Handler for Store<T, C> {
    type Timeout = Tick;
    type Message = Msg;

    fn notify(&mut self, event_loop: &mut EventLoop<Self>, msg: Msg) {
        match msg {
            Msg::RaftMessage(data) => if let Err(e) = self.on_raft_message(data) {
                error!("{} handle raft message err: {:?}", self.tag, e);
            },
            Msg::RaftCmd {
                send_time,
                request,
                callback,
            } => {
                self.raft_metrics
                    .propose
                    .request_wait_time
                    .observe(duration_to_sec(send_time.elapsed()) as f64);
                self.propose_raft_command(request, callback)
            }
            // For now, it is only called by batch snapshot.
            Msg::BatchRaftSnapCmds {
                send_time,
                batch,
                on_finished,
            } => {
                self.raft_metrics
                    .propose
                    .request_wait_time
                    .observe(duration_to_sec(send_time.elapsed()) as f64);
                self.propose_batch_raft_snapshot_command(batch, on_finished);
            }
            Msg::Quit => {
                info!("{} receive quit message", self.tag);
                event_loop.shutdown();
            }
            Msg::SnapshotStats => self.store_heartbeat_pd(),
            Msg::ComputeHashResult {
                region_id,
                index,
                hash,
            } => {
                self.on_hash_computed(region_id, index, hash);
            }
            Msg::SplitRegion {
                region_id,
                region_epoch,
                split_key,
                callback,
            } => {
                info!(
                    "[region {}] on split region at key {}.",
                    region_id,
                    escape(&split_key)
                );
                self.on_prepare_split_region(region_id, region_epoch, split_key, callback);
            }
            Msg::RegionApproximateSize { region_id, size } => {
                self.on_approximate_region_size(region_id, size)
            }
            Msg::RegionApproximateRows { region_id, rows } => {
                self.on_approximate_region_rows(region_id, rows)
            }
            Msg::CompactedEvent(event) => self.on_compaction_finished(event),
            Msg::HalfSplitRegion {
                region_id,
                region_epoch,
            } => self.on_schedule_half_split_region(region_id, &region_epoch),
            Msg::MergeFail { region_id } => self.on_merge_fail(region_id),
            Msg::ValidateSSTResult { invalid_ssts } => self.on_validate_sst_result(invalid_ssts),
        }
    }

    fn timeout(&mut self, event_loop: &mut EventLoop<Self>, timeout: Tick) {
        let t = SlowTimer::new();
        match timeout {
            Tick::Raft => self.on_raft_base_tick(event_loop),
            Tick::RaftLogGc => self.on_raft_gc_log_tick(event_loop),
            Tick::SplitRegionCheck => self.on_split_region_check_tick(event_loop),
            Tick::CompactCheck => self.on_compact_check_tick(event_loop),
            Tick::PdHeartbeat => self.on_pd_heartbeat_tick(event_loop),
            Tick::PdStoreHeartbeat => self.on_pd_store_heartbeat_tick(event_loop),
            Tick::SnapGc => self.on_snap_mgr_gc(event_loop),
            Tick::CompactLockCf => self.on_compact_lock_cf(event_loop),
            Tick::ConsistencyCheck => self.on_consistency_check_tick(event_loop),
            Tick::CheckMerge => self.on_check_merge(event_loop),
            Tick::CheckPeerStaleState => self.on_check_peer_stale_state_tick(event_loop),
            Tick::CleanupImportSST => self.on_cleanup_import_sst_tick(event_loop),
        }
        slow_log!(t, "{} handle timeout {:?}", self.tag, timeout);
    }

    // This method is invoked very frequently, should avoid time consuming operation.
    fn tick(&mut self, event_loop: &mut EventLoop<Self>) {
        if !event_loop.is_running() {
            self.stop();
            return;
        }

        // We handle raft ready in event loop.
        if !self.pending_raft_groups.is_empty() {
            self.on_raft_ready();
        }

        self.poll_significant_msg();

        self.poll_apply();

        self.pending_snapshot_regions.clear();
    }
}

impl<T: Transport, C: PdClient> Store<T, C> {
    /// load the target peer of request as mutable borrow.
    fn mut_target_peer(&mut self, request: &RaftCmdRequest) -> Result<&mut Peer> {
        let region_id = request.get_header().get_region_id();
        match self.region_peers.get_mut(&region_id) {
            None => Err(Error::RegionNotFound(region_id)),
            Some(peer) => Ok(peer),
        }
    }

    // Handle status commands here, separate the logic, maybe we can move it
    // to another file later.
    // Unlike other commands (write or admin), status commands only show current
    // store status, so no need to handle it in raft group.
    fn execute_status_command(&mut self, request: &RaftCmdRequest) -> Result<RaftCmdResponse> {
        let cmd_type = request.get_status_request().get_cmd_type();
        let region_id = request.get_header().get_region_id();

        let mut response = match cmd_type {
            StatusCmdType::RegionLeader => self.execute_region_leader(request),
            StatusCmdType::RegionDetail => self.execute_region_detail(request),
            StatusCmdType::InvalidStatus => Err(box_err!("invalid status command!")),
        }?;
        response.set_cmd_type(cmd_type);

        let mut resp = RaftCmdResponse::new();
        resp.set_status_response(response);
        // Bind peer current term here.
        if let Some(peer) = self.region_peers.get(&region_id) {
            bind_term(&mut resp, peer.term());
        }
        Ok(resp)
    }

    fn execute_region_leader(&mut self, request: &RaftCmdRequest) -> Result<StatusResponse> {
        let peer = self.mut_target_peer(request)?;

        let mut resp = StatusResponse::new();
        if let Some(leader) = peer.get_peer_from_cache(peer.leader_id()) {
            resp.mut_region_leader().set_leader(leader);
        }

        Ok(resp)
    }

    fn execute_region_detail(&mut self, request: &RaftCmdRequest) -> Result<StatusResponse> {
        let peer = self.mut_target_peer(request)?;
        if !peer.get_store().is_initialized() {
            let region_id = request.get_header().get_region_id();
            return Err(Error::RegionNotInitialized(region_id));
        }
        let mut resp = StatusResponse::new();
        resp.mut_region_detail().set_region(peer.region().clone());
        if let Some(leader) = peer.get_peer_from_cache(peer.leader_id()) {
            resp.mut_region_detail().set_leader(leader);
        }

        Ok(resp)
    }
}

fn size_change_filter(info: &CompactionJobInfo) -> bool {
    // When calculating region size, we only consider write and default
    // column families.
    let cf = info.cf_name();
    if cf != CF_WRITE && cf != CF_DEFAULT {
        return false;
    }
    // Compactions in level 0 and level 1 are very frequently.
    if info.output_level() < 2 {
        return false;
    }

    true
}

pub fn new_compaction_listener(ch: SendCh<Msg>) -> CompactionListener {
    let compacted_handler = box move |compacted_event: CompactedEvent| {
        if let Err(e) = ch.try_send(Msg::CompactedEvent(compacted_event)) {
            error!(
                "Send compaction finished event to raftstore failed: {:?}",
                e
            );
        }
    };
    CompactionListener::new(compacted_handler, Some(size_change_filter))
}

fn calc_region_declined_bytes(
    event: CompactedEvent,
    region_ranges: &BTreeMap<Key, u64>,
    bytes_threshold: u64,
) -> Vec<(u64, u64)> {
    // Calculate influenced regions.
    let mut influenced_regions = vec![];
    for (end_key, region_id) in
        region_ranges.range((Excluded(event.start_key), Included(event.end_key.clone())))
    {
        influenced_regions.push((region_id, end_key.clone()));
    }
    if let Some((end_key, region_id)) = region_ranges
        .range((Included(event.end_key), Unbounded))
        .next()
    {
        influenced_regions.push((region_id, end_key.clone()));
    }

    // Calculate declined bytes for each region.
    // `end_key` in influenced_regions are in incremental order.
    let mut region_declined_bytes = vec![];
    let mut last_end_key: Vec<u8> = vec![];
    for (region_id, end_key) in influenced_regions {
        let mut old_size = 0;
        for prop in &event.input_props {
            old_size += prop.get_approximate_size_in_range(&last_end_key, &end_key);
        }
        let mut new_size = 0;
        for prop in &event.output_props {
            new_size += prop.get_approximate_size_in_range(&last_end_key, &end_key);
        }
        last_end_key = end_key;

        // Filter some trivial declines for better performance.
        if old_size > new_size && old_size - new_size > bytes_threshold {
            region_declined_bytes.push((*region_id, old_size - new_size));
        }
    }

    region_declined_bytes
}

#[cfg(test)]
mod tests {
    use std::collections::BTreeMap;

    use util::rocksdb::properties::{IndexHandle, IndexHandles, SizeProperties};
    use util::rocksdb::CompactedEvent;

    use super::*;

    #[test]
    fn test_calc_region_declined_bytes() {
        let index_handle1 = IndexHandle {
            size: 4 * 1024,
            offset: 4 * 1024,
        };
        let index_handle2 = IndexHandle {
            size: 4 * 1024,
            offset: 8 * 1024,
        };
        let index_handle3 = IndexHandle {
            size: 4 * 1024,
            offset: 12 * 1024,
        };
        let mut index_handles = IndexHandles::new();
        index_handles.add(b"a".to_vec(), index_handle1);
        index_handles.add(b"b".to_vec(), index_handle2);
        index_handles.add(b"c".to_vec(), index_handle3);
        let size_prop = SizeProperties {
            total_size: 12 * 1024,
            index_handles,
        };
        let event = CompactedEvent {
            cf: "default".to_owned(),
            output_level: 3,
            total_input_bytes: 12 * 1024,
            total_output_bytes: 0,
            start_key: size_prop.smallest_key().unwrap(),
            end_key: size_prop.largest_key().unwrap(),
            input_props: vec![size_prop],
            output_props: vec![],
        };

        let mut region_ranges = BTreeMap::new();
        region_ranges.insert(b"a".to_vec(), 1);
        region_ranges.insert(b"b".to_vec(), 2);
        region_ranges.insert(b"c".to_vec(), 3);

        let declined_bytes = calc_region_declined_bytes(event, &region_ranges, 1024);
        let expected_declined_bytes = vec![(2, 8192), (3, 4096)];
        assert_eq!(declined_bytes, expected_declined_bytes);
    }
}<|MERGE_RESOLUTION|>--- conflicted
+++ resolved
@@ -16,8 +16,8 @@
 use std::collections::BTreeMap;
 use std::collections::Bound::{Excluded, Included, Unbounded};
 use std::rc::Rc;
+use std::sync::Arc;
 use std::sync::mpsc::{self, Receiver as StdReceiver, TryRecvError};
-use std::sync::Arc;
 use std::time::{Duration, Instant};
 use std::{cmp, thread, u64};
 use time::{self, Timespec};
@@ -29,24 +29,19 @@
 use kvproto::import_sstpb::SSTMeta;
 use kvproto::metapb;
 use kvproto::pdpb::StoreStats;
-use kvproto::raft_cmdpb::{
-    AdminCmdType, AdminRequest, RaftCmdRequest, RaftCmdResponse, StatusCmdType, StatusResponse,
-};
-use kvproto::raft_serverpb::{
-    MergeState, PeerState, RaftMessage, RaftSnapshotData, RaftTruncatedState, RegionLocalState,
-};
+use kvproto::raft_cmdpb::{AdminCmdType, AdminRequest, RaftCmdRequest, RaftCmdResponse,
+                          StatusCmdType, StatusResponse};
+use kvproto::raft_serverpb::{MergeState, PeerState, RaftMessage, RaftSnapshotData,
+                             RaftTruncatedState, RegionLocalState};
 use raft::eraftpb::{ConfChangeType, MessageType};
 use raft::{self, SnapshotStatus, INVALID_INDEX, NO_LIMIT};
 
 use pd::{PdClient, PdRunner, PdTask};
+use raftstore::coprocessor::CoprocessorHost;
 use raftstore::coprocessor::split_observer::SplitObserver;
-<<<<<<< HEAD
-=======
-use raftstore::coprocessor::CoprocessorHost;
-use raftstore::store::util::RegionApproximateStat;
->>>>>>> ab69d21a
 use raftstore::{Error, Result};
 use storage::{CF_DEFAULT, CF_LOCK, CF_RAFT, CF_WRITE};
+use util::RingQueue;
 use util::collections::{HashMap, HashSet};
 use util::rocksdb::{CompactedEvent, CompactionListener};
 use util::sys as util_sys;
@@ -54,7 +49,6 @@
 use util::timer::Timer;
 use util::transport::SendCh;
 use util::worker::{FutureWorker, Scheduler, Stopped, Worker};
-use util::RingQueue;
 use util::{escape, rocksdb};
 
 use super::cmd_resp::{bind_term, new_error};
@@ -68,11 +62,10 @@
 use super::peer_storage::{self, ApplySnapResult, CacheQueryStats};
 use super::transport::Transport;
 use super::worker::apply::{ApplyMetrics, ApplyRes, ChangePeer, ExecResult};
-use super::worker::{
-    ApplyRunner, ApplyTask, ApplyTaskRes, CleanupSSTRunner, CleanupSSTTask, CompactRunner,
-    CompactTask, ConsistencyCheckRunner, ConsistencyCheckTask, RaftlogGcRunner, RaftlogGcTask,
-    RegionRunner, RegionTask, SplitCheckRunner, SplitCheckTask, STALE_PEER_CHECK_INTERVAL,
-};
+use super::worker::{ApplyRunner, ApplyTask, ApplyTaskRes, CleanupSSTRunner, CleanupSSTTask,
+                    CompactRunner, CompactTask, ConsistencyCheckRunner, ConsistencyCheckTask,
+                    RaftlogGcRunner, RaftlogGcTask, RegionRunner, RegionTask, SplitCheckRunner,
+                    SplitCheckTask, STALE_PEER_CHECK_INTERVAL};
 use super::{util, Msg, SignificantMsg, SnapKey, SnapManager, SnapshotDeleter, Tick};
 use import::SSTImporter;
 
@@ -780,8 +773,7 @@
         }
 
         let start_key = data_key(msg.get_start_key());
-        if let Some((_, &exist_region_id)) = self
-            .region_ranges
+        if let Some((_, &exist_region_id)) = self.region_ranges
             .range((Excluded(start_key), Unbounded::<Key>))
             .next()
         {
@@ -939,8 +931,7 @@
 
         // no exist, check with tombstone key.
         let state_key = keys::region_state_key(region_id);
-        if let Some(local_state) = self
-            .kv_engine
+        if let Some(local_state) = self.kv_engine
             .get_msg_cf::<RegionLocalState>(CF_RAFT, &state_key)?
         {
             if local_state.get_state() != PeerState::Tombstone {
@@ -1087,8 +1078,7 @@
         }
 
         let state_key = keys::region_state_key(target_region_id);
-        if let Some(state) = self
-            .kv_engine()
+        if let Some(state) = self.kv_engine()
             .get_msg_cf::<RegionLocalState>(CF_RAFT, &state_key)?
         {
             debug!(
@@ -1196,8 +1186,7 @@
             return Ok(Some(key));
         }
 
-        let r = self
-            .region_ranges
+        let r = self.region_ranges
             .range((Excluded(enc_start_key(&snap_region)), Unbounded::<Key>))
             .map(|(_, &region_id)| self.region_peers[&region_id].region())
             .take_while(|r| enc_start_key(r) < enc_end_key(&snap_region))
@@ -1443,8 +1432,7 @@
         }
 
         if is_initialized
-            && self
-                .region_ranges
+            && self.region_ranges
                 .remove(&enc_end_key(p.region()))
                 .is_none()
         {
@@ -1614,15 +1602,13 @@
 
                 // Insert new regions and validation
                 info!("insert new regions left: {:?}, right:{:?}", left, right);
-                if self
-                    .region_ranges
+                if self.region_ranges
                     .insert(enc_end_key(&left), left.get_id())
                     .is_some()
                 {
                     panic!("region should not exist, {:?}", left);
                 }
-                if self
-                    .region_ranges
+                if self.region_ranges
                     .insert(enc_end_key(&right), right.get_id())
                     .is_none()
                 {
@@ -1647,8 +1633,7 @@
         }
 
         if !campaigned {
-            if let Some(msg) = self
-                .pending_votes
+            if let Some(msg) = self.pending_votes
                 .swap_remove_front(|m| m.get_to_peer() == &peer)
             {
                 let _ = self.on_raft_message(msg);
@@ -1898,8 +1883,7 @@
 
     fn on_merge_fail(&mut self, region_id: u64) {
         info!("[region {}] merge fail, try gc stale peer.", region_id);
-        if let Some(job) = self
-            .region_peers
+        if let Some(job) = self.region_peers
             .get_mut(&region_id)
             .and_then(|p| p.maybe_destroy())
         {
@@ -1923,8 +1907,7 @@
                 region_id, prev_region, region
             );
             // we have already initialized the peer, so it must exist in region_ranges.
-            if self
-                .region_ranges
+            if self.region_ranges
                 .remove(&enc_end_key(&prev_region))
                 .is_none()
             {
@@ -2273,8 +2256,7 @@
             // Create a compact log request and notify directly.
             let request = new_compact_log_request(region_id, peer.peer.clone(), compact_idx, term);
 
-            if let Err(e) = self
-                .sendch
+            if let Err(e) = self.sendch
                 .try_send(Msg::new_raft_cmd(request, Callback::None))
             {
                 error!("{} send compact log {} err {:?}", peer.tag, compact_idx, e);
@@ -3471,8 +3453,8 @@
 mod tests {
     use std::collections::BTreeMap;
 
+    use util::rocksdb::CompactedEvent;
     use util::rocksdb::properties::{IndexHandle, IndexHandles, SizeProperties};
-    use util::rocksdb::CompactedEvent;
 
     use super::*;
 
