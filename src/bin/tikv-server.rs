// Copyright 2016 PingCAP, Inc.
//
// Licensed under the Apache License, Version 2.0 (the "License");
// you may not use this file except in compliance with the License.
// You may obtain a copy of the License at
//
//     http://www.apache.org/licenses/LICENSE-2.0
//
// Unless required by applicable law or agreed to in writing, software
// distributed under the License is distributed on an "AS IS" BASIS,
// See the License for the specific language governing permissions and
// limitations under the License.

#![feature(plugin)]
#![feature(slice_patterns)]
#![cfg_attr(feature = "dev", plugin(clippy))]
#![cfg_attr(not(feature = "dev"), allow(unknown_lints))]
#![allow(needless_pass_by_value)]
#![allow(unreadable_literal)]
// TODO: remove this once rust-lang/rust#43268 is resolved.
#![allow(logic_bug)]

#[macro_use]
extern crate clap;
#[cfg(feature = "mem-profiling")]
extern crate jemallocator;
extern crate tikv;
#[macro_use]
extern crate log;
extern crate rocksdb;
extern crate toml;
extern crate libc;
extern crate fs2;
#[cfg(unix)]
extern crate signal;
#[cfg(unix)]
extern crate nix;
extern crate prometheus;
extern crate serde_json;

mod signal_handler;
#[cfg(unix)]
mod profiling;

use std::error::Error;
use std::process;
use std::fs::File;
use std::usize;
use std::path::Path;
use std::sync::{mpsc, Arc};
use std::sync::atomic::{AtomicBool, Ordering, ATOMIC_BOOL_INIT};
use std::io::Read;
use std::env;
use std::time::Duration;

use clap::{App, Arg, ArgMatches};
use fs2::FileExt;

use tikv::config::{MetricConfig, TiKvConfig};
use tikv::util::{self, panic_hook, rocksdb as rocksdb_util};
use tikv::util::collections::HashMap;
use tikv::util::logger::{self, StderrLogger};
use tikv::util::file_log::RotatingFileLogger;
use tikv::util::transport::SendCh;
use tikv::util::worker::FutureWorker;
use tikv::storage::DEFAULT_ROCKSDB_SUB_DIR;
use tikv::server::{create_raft_storage, Node, Server, DEFAULT_CLUSTER_ID};
use tikv::server::transport::ServerRaftStoreRouter;
use tikv::server::resolve;
use tikv::raftstore::store::{self, Engines, SnapManager};
use tikv::raftstore::coprocessor::CoprocessorHost;
use tikv::pd::{PdClient, RpcClient};
use tikv::util::time::Monitor;
<<<<<<< HEAD
use tikv::util::rocksdb::metrics_flusher::{MetricsFlusher, DEFAULT_FLUSER_INTERVAL};
use tikv::coprocessor::cache::DISTSQL_CACHE;
=======
use tikv::util::rocksdb::metrics_flusher::{MetricsFlusher, DEFAULT_FLUSHER_INTERVAL};
>>>>>>> 405288a8

const RESERVED_OPEN_FDS: u64 = 1000;

// A workaround for checking if log is initialized.
static LOG_INITIALIZED: AtomicBool = ATOMIC_BOOL_INIT;

macro_rules! fatal {
    ($lvl:expr, $($arg:tt)+) => ({
        if LOG_INITIALIZED.load(Ordering::SeqCst) {
            error!($lvl, $($arg)+);
        } else {
            eprintln!($lvl, $($arg)+);
        }
        process::exit(1)
    })
}

fn init_log(config: &TiKvConfig) {
    if config.log_file.is_empty() {
        logger::init_log(StderrLogger, config.log_level).unwrap_or_else(|e| {
            fatal!("failed to initial log: {:?}", e);
        });
    } else {
        let w = RotatingFileLogger::new(&config.log_file).unwrap_or_else(|e| {
            fatal!(
                "failed to initial log with file {:?}: {:?}",
                config.log_file,
                e
            );
        });
        logger::init_log(w, config.log_level).unwrap_or_else(|e| {
            fatal!("failed to initial log: {:?}", e);
        });
    }
    LOG_INITIALIZED.store(true, Ordering::SeqCst);
}

fn initial_metric(cfg: &MetricConfig, node_id: Option<u64>) {
    if cfg.interval.as_secs() == 0 || cfg.address.is_empty() {
        return;
    }

    let mut push_job = cfg.job.clone();
    if let Some(id) = node_id {
        push_job.push_str(&format!("_{}", id));
    }

    info!("start prometheus client");

    util::monitor_threads("tikv")
        .unwrap_or_else(|e| fatal!("failed to start monitor thread: {:?}", e));

    util::run_prometheus(cfg.interval.0, &cfg.address, &push_job);
}

fn check_system_config(config: &TiKvConfig) {
    if let Err(e) = util::config::check_max_open_fds(
        RESERVED_OPEN_FDS + (config.rocksdb.max_open_files + config.raftdb.max_open_files) as u64,
    ) {
        fatal!("{:?}", e);
    }

    for e in util::config::check_kernel() {
        warn!("{:?}", e);
    }

    if cfg!(unix) && env::var("TZ").is_err() {
        env::set_var("TZ", ":/etc/localtime");
        warn!("environment variable `TZ` is missing, use `/etc/localtime`");
    }
}

fn run_raft_server(pd_client: RpcClient, cfg: &TiKvConfig) {
    let store_path = Path::new(&cfg.storage.data_dir);
    let lock_path = store_path.join(Path::new("LOCK"));
    let db_path = store_path.join(Path::new(DEFAULT_ROCKSDB_SUB_DIR));
    let snap_path = store_path.join(Path::new("snap"));
    let raft_db_path = Path::new(&cfg.raft_store.raftdb_path);

    let f = File::create(lock_path.as_path()).unwrap_or_else(|e| {
        fatal!("failed to create lock at {}: {:?}", lock_path.display(), e)
    });
    if f.try_lock_exclusive().is_err() {
        fatal!(
            "lock {:?} failed, maybe another instance is using this directory.",
            store_path
        );
    }

    // Initialize raftstore channels.
    let mut event_loop = store::create_event_loop(&cfg.raft_store)
        .unwrap_or_else(|e| fatal!("failed to create event loop: {:?}", e));
    let store_sendch = SendCh::new(event_loop.channel(), "raftstore");
    let (significant_msg_sender, significant_msg_receiver) = mpsc::channel();
    let raft_router = ServerRaftStoreRouter::new(store_sendch.clone(), significant_msg_sender);

    // Create kv engine, storage.
    let kv_db_opts = cfg.rocksdb.build_opt();
    let kv_cfs_opts = cfg.rocksdb.build_cf_opts();
    let kv_engine = Arc::new(
        rocksdb_util::new_engine_opt(db_path.to_str().unwrap(), kv_db_opts, kv_cfs_opts)
            .unwrap_or_else(|s| fatal!("failed to create kv engine: {:?}", s)),
    );
    let mut storage = create_raft_storage(raft_router.clone(), kv_engine.clone(), &cfg.storage)
        .unwrap_or_else(|e| fatal!("failed to create raft stroage: {:?}", e));

    // Create raft engine.
    let raft_db_opts = cfg.raftdb.build_opt();
    let raft_db_cf_opts = cfg.raftdb.build_cf_opts();
    let raft_engine = Arc::new(
        rocksdb_util::new_engine_opt(
            raft_db_path.to_str().unwrap(),
            raft_db_opts,
            raft_db_cf_opts,
        ).unwrap_or_else(|s| fatal!("failed to create raft engine: {:?}", s)),
    );
    let engines = Engines::new(kv_engine.clone(), raft_engine.clone());

    // Create pd client and pd work, snapshot manager, server.
    let pd_client = Arc::new(pd_client);
    let pd_worker = FutureWorker::new("pd worker");
    let (mut worker, resolver) = resolve::new_resolver(pd_client.clone())
        .unwrap_or_else(|e| fatal!("failed to start address resolver: {:?}", e));
    let snap_mgr = SnapManager::new(
        snap_path.as_path().to_str().unwrap().to_owned(),
        Some(store_sendch),
    );

    // Create server
    let mut server = Server::new(
        &cfg.server,
        cfg.coprocessor.region_split_size.0 as usize,
        storage.clone(),
        raft_router,
        resolver,
        snap_mgr.clone(),
        pd_worker.scheduler(),
        Some(engines.clone()),
    ).unwrap_or_else(|e| fatal!("failed to create server: {:?}", e));
    let trans = server.transport();

    // Create node.
    let mut node = Node::new(&mut event_loop, &cfg.server, &cfg.raft_store, pd_client);

    // Create CoprocessorHost.
    let coprocessor_host = CoprocessorHost::new(cfg.coprocessor.clone(), node.get_sendch());

    node.start(
        event_loop,
        engines.clone(),
        trans,
        snap_mgr,
        significant_msg_receiver,
        pd_worker,
        coprocessor_host,
    ).unwrap_or_else(|e| fatal!("failed to start node: {:?}", e));
    initial_metric(&cfg.metric, Some(node.id()));

    // Start storage.
    info!("start storage");
    if let Err(e) = storage.start(&cfg.storage) {
        fatal!("failed to start storage, error: {:?}", e);
    }

    let mut metrics_flusher = MetricsFlusher::new(
        engines.clone(),
        Duration::from_millis(DEFAULT_FLUSHER_INTERVAL),
    );

    // Start metrics flusher
    if let Err(e) = metrics_flusher.start() {
        error!("failed to start metrics flusher, error: {:?}", e);
    }

    // Run server.
    server
        .start(&cfg.server)
        .unwrap_or_else(|e| fatal!("failed to start server: {:?}", e));
    signal_handler::handle_signal(engines, &cfg.rocksdb.backup_dir);

    // Stop.
    server
        .stop()
        .unwrap_or_else(|e| fatal!("failed to stop server: {:?}", e));

    metrics_flusher.stop();

    node.stop()
        .unwrap_or_else(|e| fatal!("failed to stop node: {:?}", e));
    if let Some(Err(e)) = worker.stop().map(|j| j.join()) {
        info!("ignore failure when stopping resolver: {:?}", e);
    }
}

fn overwrite_config_with_cmd_args(config: &mut TiKvConfig, matches: &ArgMatches) {
    if let Some(level) = matches.value_of("log-level") {
        config.log_level = logger::get_level_by_string(level);
    }

    if let Some(file) = matches.value_of("log-file") {
        config.log_file = file.to_owned();
    }

    if let Some(addr) = matches.value_of("addr") {
        config.server.addr = addr.to_owned();
    }

    if let Some(advertise_addr) = matches.value_of("advertise-addr") {
        config.server.advertise_addr = advertise_addr.to_owned();
    }

    if let Some(data_dir) = matches.value_of("data-dir") {
        config.storage.data_dir = data_dir.to_owned();
    }

    if let Some(endpoints) = matches.values_of("pd-endpoints") {
        config.pd.endpoints = endpoints.map(|e| e.to_owned()).collect();
    }

    if let Some(labels_vec) = matches.values_of("labels") {
        let mut labels = HashMap::default();
        labels_vec
            .map(|s| {
                let mut parts = s.split('=');
                let key = parts.next().unwrap().to_owned();
                let value = match parts.next() {
                    None => fatal!("invalid label: {:?}", s),
                    Some(v) => v.to_owned(),
                };
                if parts.next().is_some() {
                    fatal!("invalid label: {:?}", s);
                }
                labels.insert(key, value);
            })
            .count();
        config.server.labels = labels;
    }

    if let Some(capacity_str) = matches.value_of("capacity") {
        let capacity = capacity_str.parse().unwrap_or_else(|e| {
            fatal!("invalid capacity: {}", e);
        });
        config.raft_store.capacity = capacity;
    }
}

fn main() {
    let long_version: String = {
        let (hash, branch, time, rust_ver) = util::build_info();
        format!(
            "\nRelease Version:   {}\
             \nGit Commit Hash:   {}\
             \nGit Commit Branch: {}\
             \nUTC Build Time:    {}\
             \nRust Version:      {}",
            crate_version!(),
            hash,
            branch,
            time,
            rust_ver
        )
    };
    let matches = App::new("TiKV")
        .long_version(long_version.as_ref())
        .author("PingCAP Inc. <info@pingcap.com>")
        .about(
            "A Distributed transactional key-value database powered by Rust and Raft",
        )
        .arg(
            Arg::with_name("config")
                .short("C")
                .long("config")
                .value_name("FILE")
                .help("Sets config file")
                .takes_value(true),
        )
        .arg(
            Arg::with_name("addr")
                .short("A")
                .long("addr")
                .takes_value(true)
                .value_name("IP:PORT")
                .help("Sets listening address"),
        )
        .arg(
            Arg::with_name("advertise-addr")
                .long("advertise-addr")
                .takes_value(true)
                .value_name("IP:PORT")
                .help("Sets advertise listening address for client communication"),
        )
        .arg(
            Arg::with_name("log-level")
                .short("L")
                .long("log-level")
                .alias("log")
                .takes_value(true)
                .value_name("LEVEL")
                .possible_values(&["trace", "debug", "info", "warn", "error", "off"])
                .help("Sets log level"),
        )
        .arg(
            Arg::with_name("log-file")
                .short("f")
                .long("log-file")
                .takes_value(true)
                .value_name("FILE")
                .help("Sets log file")
                .long_help("Sets log file. If not set, output log to stderr"),
        )
        .arg(
            Arg::with_name("data-dir")
                .long("data-dir")
                .short("s")
                .alias("store")
                .takes_value(true)
                .value_name("PATH")
                .help("Sets the path to store directory"),
        )
        .arg(
            Arg::with_name("capacity")
                .long("capacity")
                .takes_value(true)
                .value_name("CAPACITY")
                .help("Sets the store capacity")
                .long_help("Sets the store capacity. If not set, use entire partition"),
        )
        .arg(
            Arg::with_name("pd-endpoints")
                .long("pd-endpoints")
                .aliases(&["pd", "pd-endpoint"])
                .takes_value(true)
                .value_name("PD_URL")
                .multiple(true)
                .use_delimiter(true)
                .require_delimiter(true)
                .value_delimiter(",")
                .help("Sets PD endpoints")
                .long_help("Sets PD endpoints. Uses `,` to separate multiple PDs"),
        )
        .arg(
            Arg::with_name("labels")
                .long("labels")
                .alias("label")
                .takes_value(true)
                .value_name("KEY=VALUE")
                .multiple(true)
                .use_delimiter(true)
                .require_delimiter(true)
                .value_delimiter(",")
                .help("Sets server labels")
                .long_help(
                    "Sets server labels. Uses `,` to separate kv pairs, like \
                     `zone=cn,disk=ssd`",
                ),
        )
        .arg(
            Arg::with_name("print-sample-config")
                .long("print-sample-config")
                .help("Print a sample config to stdout"),
        )
        .get_matches();

    if matches.is_present("print-sample-config") {
        let config = TiKvConfig::default();
        println!("{}", toml::to_string_pretty(&config).unwrap());
        process::exit(0);
    }

    let mut config = matches.value_of("config").map_or_else(
        TiKvConfig::default,
        |path| {
            File::open(&path)
                .map_err::<Box<Error>, _>(|e| Box::new(e))
                .and_then(|mut f| {
                    let mut s = String::new();
                    f.read_to_string(&mut s)?;
                    let c = toml::from_str(&s)?;
                    Ok(c)
                })
                .unwrap_or_else(|e| {
                    fatal!("invalid configuration file {:?}: {}", path, e);
                })
        },
    );

    overwrite_config_with_cmd_args(&mut config, &matches);

    // Sets the global logger ASAP.
    // It is okay to use the config w/o `validata()`,
    // because `init_log()` handles various conditions.
    init_log(&config);

    // Print version information.
    util::print_tikv_info();

    panic_hook::set_exit_hook();

<<<<<<< HEAD
    // Update enable_distsql_cache config
    let edc = config.server.enable_distsql_cache;
    config.storage.enable_distsql_cache = edc;
    config.raft_store.enable_distsql_cache = edc;
    if edc {
        // Update DistSQL Cache Size
        DISTSQL_CACHE
            .lock()
            .unwrap()
            .update_capacity(config.server.distsql_cache_size.0 as usize);
        info!(
            "Enable DistSQL cache with size: {:?}",
            config.server.distsql_cache_size
        );
    }

=======
    config.compatible_adjust();
    if let Err(e) = config.validate() {
        fatal!("invalid configuration: {:?}", e);
    }
>>>>>>> 405288a8
    info!(
        "using config: {}",
        serde_json::to_string_pretty(&config).unwrap()
    );

    // Before any startup, check system configuration.
    check_system_config(&config);

    let pd_client = RpcClient::new(&config.pd.endpoints)
        .unwrap_or_else(|e| fatal!("failed to create rpc client: {:?}", e));
    let cluster_id = pd_client
        .get_cluster_id()
        .unwrap_or_else(|e| fatal!("failed to get cluster id: {:?}", e));
    if cluster_id == DEFAULT_CLUSTER_ID {
        fatal!("cluster id can't be {}", DEFAULT_CLUSTER_ID);
    }
    config.server.cluster_id = cluster_id;
    info!("connect to PD cluster {}", cluster_id);

    let _m = Monitor::default();
    run_raft_server(pd_client, &config);
}<|MERGE_RESOLUTION|>--- conflicted
+++ resolved
@@ -71,12 +71,8 @@
 use tikv::raftstore::coprocessor::CoprocessorHost;
 use tikv::pd::{PdClient, RpcClient};
 use tikv::util::time::Monitor;
-<<<<<<< HEAD
-use tikv::util::rocksdb::metrics_flusher::{MetricsFlusher, DEFAULT_FLUSER_INTERVAL};
+use tikv::util::rocksdb::metrics_flusher::{MetricsFlusher, DEFAULT_FLUSHER_INTERVAL};
 use tikv::coprocessor::cache::DISTSQL_CACHE;
-=======
-use tikv::util::rocksdb::metrics_flusher::{MetricsFlusher, DEFAULT_FLUSHER_INTERVAL};
->>>>>>> 405288a8
 
 const RESERVED_OPEN_FDS: u64 = 1000;
 
@@ -475,7 +471,6 @@
 
     panic_hook::set_exit_hook();
 
-<<<<<<< HEAD
     // Update enable_distsql_cache config
     let edc = config.server.enable_distsql_cache;
     config.storage.enable_distsql_cache = edc;
@@ -492,12 +487,10 @@
         );
     }
 
-=======
     config.compatible_adjust();
     if let Err(e) = config.validate() {
         fatal!("invalid configuration: {:?}", e);
     }
->>>>>>> 405288a8
     info!(
         "using config: {}",
         serde_json::to_string_pretty(&config).unwrap()
