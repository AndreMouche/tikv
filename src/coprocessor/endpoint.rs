// Copyright 2016 PingCAP, Inc.
//
// Licensed under the Apache License, Version 2.0 (the "License");
// you may not use this file except in compliance with the License.
// You may obtain a copy of the License at
//
//     http://www.apache.org/licenses/LICENSE-2.0
//
// Unless required by applicable law or agreed to in writing, software
// distributed under the License is distributed on an "AS IS" BASIS,
// See the License for the specific language governing permissions and
// limitations under the License.

use std::usize;
use std::time::Duration;
use std::sync::Arc;
use std::fmt::{self, Debug, Display, Formatter};

use tipb::select::{self, DAGRequest};
use tipb::analyze::{AnalyzeReq, AnalyzeType};
use tipb::executor::ExecType;
use tipb::schema::ColumnInfo;
use protobuf::{CodedInputStream, Message as PbMsg};
use kvproto::coprocessor::{KeyRange, Request, Response};
use kvproto::errorpb::{self, ServerIsBusy};
use kvproto::kvrpcpb::{CommandPri, ExecDetails, HandleTime, IsolationLevel};

use util::time::{duration_to_sec, Instant};
use util::worker::{FutureScheduler, Runnable, Scheduler};
use util::collections::HashMap;
use util::threadpool::{Context, ContextFactory, ThreadPool, ThreadPoolBuilder};
use server::{Config, OnResponse};
use storage::{self, engine, Engine, Snapshot};
use storage::engine::Error as EngineError;
use pd::PdTask;

use super::codec::mysql;
use super::codec::datum::Datum;
use super::dag::DAGContext;
use super::statistics::analyze::AnalyzeContext;
use super::metrics::*;
use super::local_metrics::{BasicLocalMetrics, ExecLocalMetrics, ExecutorMetrics};
use super::{Error, Result};

pub const REQ_TYPE_DAG: i64 = 103;
pub const REQ_TYPE_ANALYZE: i64 = 104;

// If a request has been handled for more than 60 seconds, the client should
// be timeout already, so it can be safely aborted.
const REQUEST_MAX_HANDLE_SECS: u64 = 60;
// If handle time is larger than the lower bound, the query is considered as slow query.
const SLOW_QUERY_LOWER_BOUND: f64 = 1.0; // 1 second.

const DEFAULT_ERROR_CODE: i32 = 1;

pub const SINGLE_GROUP: &[u8] = b"SingleGroup";

const OUTDATED_ERROR_MSG: &str = "request outdated.";

const ENDPOINT_IS_BUSY: &str = "endpoint is busy";

pub struct Host {
    engine: Box<Engine>,
    sched: Scheduler<Task>,
    reqs: HashMap<u64, Vec<RequestTask>>,
    last_req_id: u64,
    pool: ThreadPool<CopContext>,
    low_priority_pool: ThreadPool<CopContext>,
    high_priority_pool: ThreadPool<CopContext>,
    max_running_task_count: usize,
    batch_row_limit: usize,
}

struct CopContextFactory {
    sender: FutureScheduler<PdTask>,
}

impl ContextFactory<CopContext> for CopContextFactory {
    fn create(&self) -> CopContext {
        CopContext::new(self.sender.clone())
    }
}

struct CopContext {
    exec_local_metrics: ExecLocalMetrics,
    basic_local_metrics: BasicLocalMetrics,
}

impl CopContext {
    fn new(sender: FutureScheduler<PdTask>) -> CopContext {
        CopContext {
            exec_local_metrics: ExecLocalMetrics::new(sender),
            basic_local_metrics: Default::default(),
        }
    }
}

impl Context for CopContext {
    fn on_tick(&mut self) {
        self.exec_local_metrics.flush();
        self.basic_local_metrics.flush();
    }
}

impl Host {
    pub fn new(
        engine: Box<Engine>,
        scheduler: Scheduler<Task>,
        cfg: &Config,
        r: FutureScheduler<PdTask>,
    ) -> Host {
        Host {
            engine: engine,
            sched: scheduler,
            reqs: HashMap::default(),
            last_req_id: 0,
            max_running_task_count: cfg.end_point_max_tasks,
            batch_row_limit: cfg.end_point_batch_row_limit,
            pool: ThreadPoolBuilder::new(
                thd_name!("endpoint-normal-pool"),
                CopContextFactory { sender: r.clone() },
            ).thread_count(cfg.end_point_concurrency)
                .stack_size(cfg.end_point_stack_size.0 as usize)
                .build(),
            low_priority_pool: ThreadPoolBuilder::new(
                thd_name!("endpoint-low-pool"),
                CopContextFactory { sender: r.clone() },
            ).thread_count(cfg.end_point_concurrency)
                .stack_size(cfg.end_point_stack_size.0 as usize)
                .build(),
            high_priority_pool: ThreadPoolBuilder::new(
                thd_name!("endpoint-high-pool"),
                CopContextFactory { sender: r.clone() },
            ).thread_count(cfg.end_point_concurrency)
                .stack_size(cfg.end_point_stack_size.0 as usize)
                .build(),
        }
    }

    fn running_task_count(&self) -> usize {
        self.pool.get_task_count() + self.low_priority_pool.get_task_count()
            + self.high_priority_pool.get_task_count()
    }

    fn handle_snapshot_result(&mut self, id: u64, snapshot: engine::Result<Box<Snapshot>>) {
        let reqs = self.reqs.remove(&id).unwrap();
        let mut local_metrics = BasicLocalMetrics::default();
        let snap = match snapshot {
            Ok(s) => s,
            Err(e) => {
                notify_batch_failed(e, reqs, &mut local_metrics);
                //TODO:
                return;
            }
        };

        if self.running_task_count() >= self.max_running_task_count {
            notify_batch_failed(
                Error::Full(self.max_running_task_count),
                reqs,
                &mut local_metrics,
            );
            return;
        }

        let batch_row_limit = self.batch_row_limit;
        for req in reqs {
            let pri = req.priority();
            let pri_str = get_req_pri_str(pri);
            let type_str = req.ctx.get_scan_tag();
            local_metrics.add_pending_reqs(type_str, pri_str, 1);
            let end_point = TiDbEndPoint::new(snap.clone());

            let pool = match pri {
                CommandPri::Low => &mut self.low_priority_pool,
                CommandPri::High => &mut self.high_priority_pool,
                CommandPri::Normal => &mut self.pool,
            };
            pool.execute(move |ctx: &mut CopContext| {
                // decrease pending task
                ctx.basic_local_metrics
                    .add_pending_reqs(type_str, pri_str, -1);
                let region_id = req.req.get_context().get_region_id();
                let stats =
                    end_point.handle_request(req, batch_row_limit, &mut ctx.basic_local_metrics);
                ctx.exec_local_metrics
                    .finish_task(type_str, region_id, stats);
            });
        }
    }
}

pub enum Task {
    Request(RequestTask),
    SnapRes(u64, engine::Result<Box<Snapshot>>),
    BatchSnapRes(Vec<(u64, engine::Result<Box<Snapshot>>)>),
    RetryRequests(Vec<u64>),
}

impl Display for Task {
    fn fmt(&self, f: &mut Formatter) -> fmt::Result {
        match *self {
            Task::Request(ref req) => write!(f, "{}", req),
            Task::SnapRes(req_id, _) => write!(f, "snapres [{}]", req_id),
            Task::BatchSnapRes(_) => write!(f, "batch snapres"),
            Task::RetryRequests(ref retry) => write!(f, "retry on task ids: {:?}", retry),
        }
    }
}

enum CopRequest {
    DAG(DAGRequest),
    Analyze(AnalyzeReq),
}

pub struct ReqContext {
    // The deadline before which the task should be responded.
    pub deadline: Instant,
    pub isolation_level: IsolationLevel,
    pub fill_cache: bool,
    // whether is a table scan request.
    pub table_scan: bool,
}

impl ReqContext {
    #[inline]
    fn get_scan_tag(&self) -> &'static str {
        if self.table_scan {
            STR_REQ_TYPE_SELECT
        } else {
            STR_REQ_TYPE_INDEX
        }
    }

    pub fn check_if_outdated(&self) -> Result<()> {
        let now = Instant::now_coarse();
        if self.deadline <= now {
            return Err(Error::Outdated(self.deadline, now, self.get_scan_tag()));
        }
        Ok(())
    }
}

pub struct RequestTask {
    req: Request,
    start_ts: Option<u64>,
    wait_time: Option<f64>,
    timer: Instant,
    metrics: ExecutorMetrics,
    on_resp: OnResponse,
    cop_req: Option<Result<CopRequest>>,
    ctx: Arc<ReqContext>,
}

impl RequestTask {
    pub fn new(req: Request, on_resp: OnResponse, recursion_limit: u32) -> RequestTask {
        let timer = Instant::now_coarse();
        let deadline = timer + Duration::from_secs(REQUEST_MAX_HANDLE_SECS);
        let mut start_ts = None;
        let tp = req.get_tp();
        let mut table_scan = false;
        let cop_req = match tp {
            REQ_TYPE_DAG => {
                let mut is = CodedInputStream::from_bytes(req.get_data());
                is.set_recursion_limit(recursion_limit);
                let mut dag = DAGRequest::new();
                if let Err(e) = dag.merge_from(&mut is) {
                    Err(box_err!(e))
                } else {
                    start_ts = Some(dag.get_start_ts());
                    if let Some(scan) = dag.get_executors().iter().next() {
                        if scan.get_tp() == ExecType::TypeTableScan {
                            table_scan = true;
                        }
                    }
                    Ok(CopRequest::DAG(dag))
                }
            }
            REQ_TYPE_ANALYZE => {
                let mut is = CodedInputStream::from_bytes(req.get_data());
                is.set_recursion_limit(recursion_limit);
                let mut analyze = AnalyzeReq::new();
                if let Err(e) = analyze.merge_from(&mut is) {
                    Err(box_err!(e))
                } else {
                    start_ts = Some(analyze.get_start_ts());
                    if analyze.get_tp() == AnalyzeType::TypeColumn {
                        table_scan = true;
                    }
                    Ok(CopRequest::Analyze(analyze))
                }
            }

            _ => Err(box_err!("unsupported tp {}", tp)),
        };
        let req_ctx = ReqContext {
            deadline: deadline,
            isolation_level: req.get_context().get_isolation_level(),
            fill_cache: !req.get_context().get_not_fill_cache(),
            table_scan: table_scan,
        };
        RequestTask {
            req: req,
            start_ts: start_ts,
            wait_time: None,
            timer: timer,
            metrics: Default::default(),
            on_resp: on_resp,
            cop_req: Some(cop_req),
            ctx: Arc::new(req_ctx),
        }
    }

    #[inline]
    fn check_outdated(&self) -> Result<()> {
        self.ctx.check_if_outdated()
    }

    fn stop_record_waiting(&mut self, metrics: &mut BasicLocalMetrics) {
        if self.wait_time.is_some() {
            return;
        }
        let wait_time = duration_to_sec(self.timer.elapsed());
        metrics
            .wait_time
            .with_label_values(&[self.ctx.get_scan_tag()])
            .observe(wait_time);
        self.wait_time = Some(wait_time);
    }

    fn stop_record_handling(&mut self, metrics: &mut BasicLocalMetrics) -> Option<ExecDetails> {
        self.stop_record_waiting(metrics);
        let query_time = duration_to_sec(self.timer.elapsed());
        let type_str = self.ctx.get_scan_tag();
        metrics
            .req_time
            .with_label_values(&[type_str])
            .observe(query_time);
        let wait_time = self.wait_time.unwrap();
        let handle_time = query_time - wait_time;
        metrics
            .handle_time
            .with_label_values(&[type_str])
            .observe(handle_time);

        metrics
            .scan_keys
            .with_label_values(&[type_str])
            .observe(self.metrics.cf_stats.total_op_count() as f64);

        let mut handle = HandleTime::new();
        handle.set_process_ms((handle_time * 1000.0) as i64);
        handle.set_wait_ms((wait_time * 1000.0) as i64);

        let mut exec_details = ExecDetails::new();
        if handle_time > SLOW_QUERY_LOWER_BOUND {
            info!(
                "[region {}] handle {:?} [{}] takes {:?} [keys: {}, hit: {}, \
                 ranges: {} ({:?})]",
                self.req.get_context().get_region_id(),
                self.start_ts,
                type_str,
                handle_time,
                self.metrics.cf_stats.total_op_count(),
                self.metrics.cf_stats.total_processed(),
                self.req.get_ranges().len(),
                self.req.get_ranges().get(0)
            );
            exec_details.set_scan_detail(self.metrics.cf_stats.scan_detail());
            exec_details.set_handle_time(handle);
            return Some(exec_details);
        }

        let ctx = self.req.get_context();
        if !ctx.get_handle_time() && !ctx.get_scan_detail() {
            return None;
        }

        if ctx.get_handle_time() {
            exec_details.set_handle_time(handle);
        }

        if ctx.get_scan_detail() {
            exec_details.set_scan_detail(self.metrics.cf_stats.scan_detail());
        }
        Some(exec_details)
    }

    pub fn priority(&self) -> CommandPri {
        self.req.get_context().get_priority()
    }
}

impl Display for RequestTask {
    fn fmt(&self, f: &mut Formatter) -> fmt::Result {
        write!(
            f,
            "request [context {:?}, tp: {}, ranges: {} ({:?})]",
            self.req.get_context(),
            self.req.get_tp(),
            self.req.get_ranges().len(),
            self.req.get_ranges().get(0)
        )
    }
}

impl Runnable<Task> for Host {
    // TODO: limit pending reqs
    fn run(&mut self, _: Task) {
        panic!("Shouldn't call Host::run directly");
    }

    #[allow(for_kv_map)]
    fn run_batch(&mut self, tasks: &mut Vec<Task>) {
        let mut grouped_reqs = map![];
        let mut local_metrics = BasicLocalMetrics::default();
        for task in tasks.drain(..) {
            match task {
                Task::Request(req) => {
                    if let Err(e) = req.check_outdated() {
                        on_error(e, req, &mut local_metrics);
                        continue;
                    }
                    let key = {
                        let ctx = req.req.get_context();
                        (
                            ctx.get_region_id(),
                            ctx.get_region_epoch().get_version(),
                            ctx.get_peer().get_id(),
                        )
                    };
                    let group = grouped_reqs.entry(key).or_insert_with(Vec::new);
                    group.push(req);
                }
                Task::SnapRes(q_id, snap_res) => {
                    self.handle_snapshot_result(q_id, snap_res);
                }
                Task::BatchSnapRes(batch) => for (q_id, snap_res) in batch {
                    self.handle_snapshot_result(q_id, snap_res);
                },
                Task::RetryRequests(retry) => for id in retry {
                    let reqs = self.reqs.remove(&id).unwrap();
                    let sched = self.sched.clone();
<<<<<<< HEAD
                    if let Err(e) = self.engine.async_snapshot(
                        reqs[0].req.get_context(),
                        box move |(_, res)| sched.schedule(Task::SnapRes(id, res)).unwrap(),
                    ) {
                        notify_batch_failed(e, reqs, &mut local_metrics);
=======
                    if let Err(e) = self.engine
                        .async_snapshot(reqs[0].req.get_context(), box move |(_, res)| {
                            sched.schedule(Task::SnapRes(id, res)).unwrap()
                        }) {
                        notify_batch_failed(e, reqs);
>>>>>>> 707eff26
                    } else {
                        self.reqs.insert(id, reqs);
                    }
                },
            }
        }

        if grouped_reqs.is_empty() {
            return;
        }

        let mut batch = Vec::with_capacity(grouped_reqs.len());
        let start_id = self.last_req_id + 1;
        for (_, reqs) in grouped_reqs {
            self.last_req_id += 1;
            let id = self.last_req_id;
            let ctx = reqs[0].req.get_context().clone();
            batch.push(ctx);
            self.reqs.insert(id, reqs);
        }
        let end_id = self.last_req_id;

        let sched = self.sched.clone();
        let on_finished: engine::BatchCallback<Box<Snapshot>> = box move |results: Vec<_>| {
            let mut ready = Vec::with_capacity(results.len());
            let mut retry = Vec::new();
            for (id, res) in (start_id..end_id + 1).zip(results) {
                match res {
                    Some((_, res)) => {
                        ready.push((id, res));
                    }
                    None => {
                        retry.push(id);
                    }
                }
            }

            if !ready.is_empty() {
                sched.schedule(Task::BatchSnapRes(ready)).unwrap();
            }
            if !retry.is_empty() {
                BATCH_REQUEST_TASKS
                    .with_label_values(&["retry"])
                    .observe(retry.len() as f64);
                sched.schedule(Task::RetryRequests(retry)).unwrap();
            }
        };

        BATCH_REQUEST_TASKS
            .with_label_values(&["all"])
            .observe(batch.len() as f64);
        if let Err(e) = self.engine.async_batch_snapshot(batch, on_finished) {
            for id in start_id..end_id + 1 {
                let reqs = self.reqs.remove(&id).unwrap();
                let err = e.maybe_clone().unwrap_or_else(|| {
                    error!("async snapshot batch failed error {:?}", e);
                    EngineError::Other(box_err!("{:?}", e))
                });
                notify_batch_failed(err, reqs, &mut local_metrics);
            }
        }
    }

    fn shutdown(&mut self) {
        if let Err(e) = self.pool.stop() {
            warn!("Stop threadpool failed with {:?}", e);
        }
        if let Err(e) = self.low_priority_pool.stop() {
            warn!("Stop threadpool failed with {:?}", e);
        }
        if let Err(e) = self.high_priority_pool.stop() {
            warn!("Stop threadpool failed with {:?}", e);
        }
    }
}

fn err_resp(e: Error, metrics: &mut BasicLocalMetrics) -> Response {
    let mut resp = Response::new();
    let tag = match e {
        Error::Region(e) => {
            let tag = storage::get_tag_from_header(&e);
            resp.set_region_error(e);
            tag
        }
        Error::Locked(info) => {
            resp.set_locked(info);
            "lock"
        }
        Error::Outdated(deadline, now, scan_tag) => {
            let elapsed =
                now.duration_since(deadline) + Duration::from_secs(REQUEST_MAX_HANDLE_SECS);
            metrics
                .outdate_time
                .with_label_values(&[scan_tag])
                .observe(elapsed.as_secs() as f64);
            resp.set_other_error(OUTDATED_ERROR_MSG.to_owned());
            "outdated"
        }
        Error::Full(allow) => {
            let mut errorpb = errorpb::Error::new();
            errorpb.set_message(format!("running batches reach limit {}", allow));
            let mut server_is_busy_err = ServerIsBusy::new();
            server_is_busy_err.set_reason(ENDPOINT_IS_BUSY.to_owned());
            errorpb.set_server_is_busy(server_is_busy_err);
            resp.set_region_error(errorpb);
            "full"
        }
        Error::Other(_) => {
            resp.set_other_error(format!("{}", e));
            "other"
        }
    };

    let mut count = metrics.error_cnt.entry(tag).or_insert(0);
    *count += 1;
    resp
}

fn on_error(e: Error, req: RequestTask, metrics: &mut BasicLocalMetrics) -> ExecutorMetrics {
    let resp = err_resp(e, metrics);
    respond(resp, req, metrics)
}

fn notify_batch_failed<E: Into<Error> + Debug>(
    e: E,
    reqs: Vec<RequestTask>,
    metrics: &mut BasicLocalMetrics,
) {
    debug!("failed to handle batch request: {:?}", e);
    let resp = err_resp(e.into(), metrics);
    for t in reqs {
        respond(resp.clone(), t, metrics);
    }
}

fn respond(
    mut resp: Response,
    mut t: RequestTask,
    metrics: &mut BasicLocalMetrics,
) -> ExecutorMetrics {
    if let Some(exec_details) = t.stop_record_handling(metrics) {
        resp.set_exec_details(exec_details);
    }
    (t.on_resp)(resp);
    t.metrics
}

pub struct TiDbEndPoint {
    snap: Box<Snapshot>,
}

impl TiDbEndPoint {
    pub fn new(snap: Box<Snapshot>) -> TiDbEndPoint {
        TiDbEndPoint { snap: snap }
    }
}

impl TiDbEndPoint {
    fn handle_request(
        self,
        mut t: RequestTask,
        batch_row_limit: usize,
        metrics: &mut BasicLocalMetrics,
    ) -> ExecutorMetrics {
        t.stop_record_waiting(metrics);

        if let Err(e) = t.check_outdated() {
            return on_error(e, t, metrics);
        }
        let resp = match t.cop_req.take().unwrap() {
            Ok(CopRequest::DAG(dag)) => self.handle_dag(dag, &mut t, batch_row_limit),
            Ok(CopRequest::Analyze(analyze)) => self.handle_analyze(analyze, &mut t),
            Err(err) => Err(err),
        };
        match resp {
            Ok(r) => respond(r, t, metrics),
            Err(e) => on_error(e, t, metrics),
        }
    }

    pub fn handle_dag(
        self,
        dag: DAGRequest,
        t: &mut RequestTask,
        batch_row_limit: usize,
    ) -> Result<Response> {
        let ranges = t.req.take_ranges().into_vec();
        let mut ctx = DAGContext::new(dag, ranges, self.snap, Arc::clone(&t.ctx), batch_row_limit)?;
        let res = ctx.handle_request();
        ctx.collect_metrics_into(&mut t.metrics);
        res
    }

    pub fn handle_analyze(self, analyze: AnalyzeReq, t: &mut RequestTask) -> Result<Response> {
        let ranges = t.req.take_ranges().into_vec();
        let ctx = AnalyzeContext::new(analyze, ranges, self.snap, t.ctx.as_ref());
        ctx.handle_request(&mut t.metrics)
    }
}

pub fn to_pb_error(err: &Error) -> select::Error {
    let mut e = select::Error::new();
    e.set_code(DEFAULT_ERROR_CODE);
    e.set_msg(format!("{}", err));
    e
}

pub fn prefix_next(key: &[u8]) -> Vec<u8> {
    let mut nk = key.to_vec();
    if nk.is_empty() {
        nk.push(0);
        return nk;
    }
    let mut i = nk.len() - 1;
    loop {
        if nk[i] == 255 {
            nk[i] = 0;
        } else {
            nk[i] += 1;
            return nk;
        }
        if i == 0 {
            nk = key.to_vec();
            nk.push(0);
            return nk;
        }
        i -= 1;
    }
}

/// `is_point` checks if the key range represents a point.
pub fn is_point(range: &KeyRange) -> bool {
    range.get_end() == &*prefix_next(range.get_start())
}

#[inline]
pub fn get_pk(col: &ColumnInfo, h: i64) -> Datum {
    if mysql::has_unsigned_flag(col.get_flag() as u64) {
        // PK column is unsigned
        Datum::U64(h as u64)
    } else {
        Datum::I64(h)
    }
}

pub const STR_REQ_TYPE_SELECT: &str = "select";
pub const STR_REQ_TYPE_INDEX: &str = "index";
pub const STR_REQ_PRI_LOW: &str = "low";
pub const STR_REQ_PRI_NORMAL: &str = "normal";
pub const STR_REQ_PRI_HIGH: &str = "high";

#[inline]
pub fn get_req_pri_str(pri: CommandPri) -> &'static str {
    match pri {
        CommandPri::Low => STR_REQ_PRI_LOW,
        CommandPri::Normal => STR_REQ_PRI_NORMAL,
        CommandPri::High => STR_REQ_PRI_HIGH,
    }
}

#[cfg(test)]
mod tests {
    use super::*;
    use storage::engine::{self, TEMP_DIR};
    use std::sync::*;
    use std::thread;
    use std::time::Duration;
    use std::ops::Sub;

    use kvproto::coprocessor::Request;
    use tipb::select::DAGRequest;
    use tipb::expression::Expr;
    use tipb::executor::Executor;

    use util::worker::{Builder as WorkerBuilder, FutureWorker};
    use util::time::Instant;

    #[test]
    fn test_get_reg_scan_tag() {
        let mut ctx = ReqContext {
            deadline: Instant::now_coarse(),
            isolation_level: IsolationLevel::RC,
            fill_cache: true,
            table_scan: true,
        };
        assert_eq!(ctx.get_scan_tag(), STR_REQ_TYPE_SELECT);
        ctx.table_scan = false;
        assert_eq!(ctx.get_scan_tag(), STR_REQ_TYPE_INDEX);
    }

    #[test]
    fn test_req_outdated() {
        let mut worker = WorkerBuilder::new("test-endpoint").batch_size(30).create();
        let engine = engine::new_local_engine(TEMP_DIR, &[]).unwrap();
        let mut cfg = Config::default();
        cfg.end_point_concurrency = 1;
        let pd_worker = FutureWorker::new("test-pd-worker");
        let end_point = Host::new(engine, worker.scheduler(), &cfg, pd_worker.scheduler());
        worker.start(end_point).unwrap();
        let (tx, rx) = mpsc::channel();
        let mut task = RequestTask::new(
            Request::new(),
            box move |msg| {
                tx.send(msg).unwrap();
            },
            1000,
        );
        let ctx = ReqContext {
            deadline: task.ctx.deadline - Duration::from_secs(super::REQUEST_MAX_HANDLE_SECS),
            isolation_level: task.ctx.isolation_level,
            fill_cache: task.ctx.fill_cache,
            table_scan: task.ctx.table_scan,
        };
        task.ctx = Arc::new(ctx);
        worker.schedule(Task::Request(task)).unwrap();
        let resp = rx.recv_timeout(Duration::from_secs(3)).unwrap();
        assert!(!resp.get_other_error().is_empty());
        assert_eq!(resp.get_other_error(), super::OUTDATED_ERROR_MSG);
        worker.stop();
    }

    #[test]
    fn test_exec_details_with_long_query() {
        let mut worker = WorkerBuilder::new("test-endpoint").batch_size(30).create();
        let engine = engine::new_local_engine(TEMP_DIR, &[]).unwrap();
        let mut cfg = Config::default();
        cfg.end_point_concurrency = 1;
        let pd_worker = FutureWorker::new("test-pd-worker");
        let end_point = Host::new(engine, worker.scheduler(), &cfg, pd_worker.scheduler());
        worker.start(end_point).unwrap();
        let (tx, rx) = mpsc::channel();
        let mut task = RequestTask::new(
            Request::new(),
            box move |msg| {
                tx.send(msg).unwrap();
            },
            1000,
        );
        let ctx = ReqContext {
            deadline: task.ctx.deadline - Duration::from_secs(super::REQUEST_MAX_HANDLE_SECS),
            isolation_level: task.ctx.isolation_level,
            fill_cache: task.ctx.fill_cache,
            table_scan: task.ctx.table_scan,
        };
        task.ctx = Arc::new(ctx);
        let mut metrics = BasicLocalMetrics::default();
        task.stop_record_waiting(&mut metrics);
        task.timer = task.timer.sub(Duration::from_secs(
            (super::SLOW_QUERY_LOWER_BOUND * 2.0) as u64,
        ));
        worker.schedule(Task::Request(task)).unwrap();
        let resp = rx.recv_timeout(Duration::from_secs(3)).unwrap();

        // check exec details
        let exec_details = resp.get_exec_details();
        assert!(exec_details.has_handle_time());
        assert!(exec_details.has_scan_detail());
        worker.stop();
    }

    #[test]
    fn test_too_many_reqs() {
        let mut worker = WorkerBuilder::new("test-endpoint").batch_size(30).create();
        let engine = engine::new_local_engine(TEMP_DIR, &[]).unwrap();
        let mut cfg = Config::default();
        cfg.end_point_concurrency = 1;
        let pd_worker = FutureWorker::new("test-pd-worker");
        let mut end_point = Host::new(engine, worker.scheduler(), &cfg, pd_worker.scheduler());
        end_point.max_running_task_count = 3;
        worker.start(end_point).unwrap();
        let (tx, rx) = mpsc::channel();
        for pos in 0..30 * 4 {
            let tx = tx.clone();
            let mut req = Request::new();
            if pos % 3 == 0 {
                req.mut_context().set_priority(CommandPri::Low);
            } else if pos % 3 == 1 {
                req.mut_context().set_priority(CommandPri::Normal);
            } else {
                req.mut_context().set_priority(CommandPri::High);
            }
            let task = RequestTask::new(
                req,
                box move |msg| {
                    thread::sleep(Duration::from_millis(100));
                    let _ = tx.send(msg);
                },
                1000,
            );
            worker.schedule(Task::Request(task)).unwrap();
        }
        for _ in 0..120 {
            let resp = rx.recv_timeout(Duration::from_secs(3)).unwrap();
            if !resp.has_region_error() {
                continue;
            }
            assert!(resp.get_region_error().has_server_is_busy());
            worker.stop();
            return;
        }
        panic!("suppose to get ServerIsBusy error.");
    }

    #[test]
    fn test_stack_guard() {
        let mut expr = Expr::new();
        for _ in 0..10 {
            let mut e = Expr::new();
            e.mut_children().push(expr);
            expr = e;
        }
        let mut e = Executor::new();
        e.mut_selection().mut_conditions().push(expr);
        let mut dag = DAGRequest::new();
        dag.mut_executors().push(e);
        let mut req = Request::new();
        req.set_tp(REQ_TYPE_DAG);
        req.set_data(dag.write_to_bytes().unwrap());
        RequestTask::new(req.clone(), box move |_| unreachable!(), 100);
        RequestTask::new(
            req,
            box move |res| {
                let s = format!("{:?}", res);
                assert!(
                    s.contains("Recursion"),
                    "parse should fail due to recursion limit {}",
                    s
                );
            },
            5,
        );
    }
}<|MERGE_RESOLUTION|>--- conflicted
+++ resolved
@@ -441,19 +441,11 @@
                 Task::RetryRequests(retry) => for id in retry {
                     let reqs = self.reqs.remove(&id).unwrap();
                     let sched = self.sched.clone();
-<<<<<<< HEAD
-                    if let Err(e) = self.engine.async_snapshot(
-                        reqs[0].req.get_context(),
-                        box move |(_, res)| sched.schedule(Task::SnapRes(id, res)).unwrap(),
-                    ) {
-                        notify_batch_failed(e, reqs, &mut local_metrics);
-=======
                     if let Err(e) = self.engine
                         .async_snapshot(reqs[0].req.get_context(), box move |(_, res)| {
                             sched.schedule(Task::SnapRes(id, res)).unwrap()
                         }) {
-                        notify_batch_failed(e, reqs);
->>>>>>> 707eff26
+                        notify_batch_failed(e, reqs, &mut local_metrics);
                     } else {
                         self.reqs.insert(id, reqs);
                     }
@@ -567,7 +559,7 @@
         }
     };
 
-    let mut count = metrics.error_cnt.entry(tag).or_insert(0);
+    let count = metrics.error_cnt.entry(tag).or_insert(0);
     *count += 1;
     resp
 }
