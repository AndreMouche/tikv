--- conflicted
+++ resolved
@@ -11,7 +11,7 @@
 // See the License for the specific language governing permissions and
 // limitations under the License.
 
-use byteorder::{ReadBytesExt, WriteBytesExt};
+use byteorder::WriteBytesExt;
 use std::cmp::Ordering;
 use std::fmt::{self, Display, Formatter};
 use std::io::Write;
@@ -26,11 +26,7 @@
 use coprocessor::dag::expr::Error as ExprError;
 
 use util::codec::BytesSlice;
-<<<<<<< HEAD
-use util::codec::bytes::BytesDecoder;
-use util::codec::number::{self, NumberDecoder, NumberEncoder};
-=======
->>>>>>> 25451827
+use util::codec::number::{self, NumberEncoder};
 use util::escape;
 
 #[derive(Debug, PartialEq, Clone)]
@@ -1915,19 +1911,12 @@
 
 impl<T: Write> DecimalEncoder for T {}
 
-<<<<<<< HEAD
-pub trait DecimalDecoder: BytesDecoder + NumberDecoder {
-    fn decode_decimal(&mut self) -> Result<Decimal> {
-        if self.remaining() < 3 {
-            return Err(box_err!("decimal too short: {} < 3", self.remaining()));
-=======
 impl Decimal {
     /// `decode` decodes value encoded by `encode_decimal`.
     #[allow(cyclomatic_complexity)]
     pub fn decode(data: &mut BytesSlice) -> Result<Decimal> {
         if data.len() < 3 {
             return Err(box_err!("decimal too short: {} < 3", data.len()));
->>>>>>> 25451827
         }
         let (prec, frac_cnt) = (data[0], data[1]);
         *data = &data[2..];
@@ -2006,12 +1995,7 @@
         d.result_frac_cnt = frac_cnt;
         Ok(d)
     }
-}
-
-<<<<<<< HEAD
-impl<T: BytesDecoder> DecimalDecoder for T {}
-
-impl Decimal {
+
     /// `decode_from_chunk` decode Decimal encodeded by `encode_decimal_to_chunk`.
     pub fn decode_from_chunk(data: &mut BytesSlice) -> Result<Decimal> {
         let mut d = if data.len() > 4 {
@@ -2034,8 +2018,6 @@
     }
 }
 
-=======
->>>>>>> 25451827
 impl PartialEq for Decimal {
     fn eq(&self, right: &Decimal) -> bool {
         self.cmp(right) == Ordering::Equal
