--- conflicted
+++ resolved
@@ -81,11 +81,12 @@
         Self: Sized;
 
     /// Returns an instance that will record elapsed duration and increase
-    /// the iterations counter. the instance should be later passed back to
+    /// the iterations counter. The instance should be later passed back to
     ///  `finish_next_batch` when processing of `next_batch` is completed.
     fn start_next_batch(&mut self) -> Self::DurationRecorder;
+
     // Increases the process time and produced rows counter.
-    // It's called when `next_batch` is completed.
+    // It should be called when `next_batch` is completed.
     fn finish_next_batch(&mut self, dr: Self::DurationRecorder, rows: usize);
 
     /// Takes and appends current execution summary into `target`.
@@ -111,26 +112,15 @@
     }
 
     #[inline]
-<<<<<<< HEAD
     fn start_next_batch(&mut self) -> Self::DurationRecorder {
-        let timer = crate::util::time::Instant::now_coarse();
         self.counts.num_iterations += 1;
-        timer
+        tikv_util::time::Instant::now_coarse()
     }
 
     #[inline]
     fn finish_next_batch(&mut self, dr: Self::DurationRecorder, rows: usize) {
         self.counts.num_produced_rows += rows;
-        let elapsed_time = crate::util::time::duration_to_ms(dr.elapsed()) as usize;
-=======
-    fn start_record_duration(&self) -> Self::DurationRecorder {
-        tikv_util::time::Instant::now_coarse()
-    }
-
-    #[inline]
-    fn inc_elapsed_duration(&mut self, dr: Self::DurationRecorder) {
         let elapsed_time = tikv_util::time::duration_to_ms(dr.elapsed()) as usize;
->>>>>>> 545e4795
         self.counts.time_processed_ms += elapsed_time;
     }
 
