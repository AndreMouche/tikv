// Copyright 2017 PingCAP, Inc.
//
// Licensed under the Apache License, Version 2.0 (the "License");
// you may not use this file except in compliance with the License.
// You may obtain a copy of the License at
//
//     http://www.apache.org/licenses/LICENSE-2.0
//
// Unless required by applicable law or agreed to in writing, software
// distributed under the License is distributed on an "AS IS" BASIS,
// See the License for the specific language governing permissions and
// limitations under the License.

use std::sync::Arc;

use tipb::schema::ColumnInfo;
use tipb::select::{Chunk, DAGRequest, SelectResponse};
use kvproto::coprocessor::{KeyRange, Response};
use protobuf::{Message as PbMsg, RepeatedField};

use coprocessor::codec::mysql;
use coprocessor::codec::datum::{Datum, DatumEncoder};
use coprocessor::dag::expr::EvalContext;
use coprocessor::local_metrics::*;
use coprocessor::{Error, Result};
use coprocessor::cache::*;
use coprocessor::metrics::*;
use coprocessor::endpoint::{get_pk, to_pb_error, ReqContext};
use storage::{Snapshot, SnapshotStore, Statistics};

use super::executor::{build_exec, Executor, Row};

pub struct DAGContext {
    columns: Arc<Vec<ColumnInfo>>,
    has_aggr: bool,
    has_topn: bool,
    req_ctx: Arc<ReqContext>,
    exec: Box<Executor>,
    output_offsets: Vec<u32>,
    batch_row_limit: usize,
    cache_key: String,
<<<<<<< HEAD
    distsql_cache: Option<Arc<SQLCache>>,
=======
    start_ts: u64,
    enable_distsql_cache: bool,
>>>>>>> ab065a42
    distsql_cache_entry_max_size: usize,
}

impl DAGContext {
    pub fn new(
        mut req: DAGRequest,
        ranges: Vec<KeyRange>,
        snap: Box<Snapshot>,
        req_ctx: Arc<ReqContext>,
        batch_row_limit: usize,
        distsql_cache: Option<Arc<SQLCache>>,
        distsql_cache_entry_max_size: usize,
    ) -> Result<DAGContext> {
        let eval_ctx = Arc::new(box_try!(EvalContext::new(
            req.get_time_zone_offset(),
            req.get_flags()
        )));
        let store = SnapshotStore::new(
            snap,
            req.get_start_ts(),
            req_ctx.isolation_level,
            req_ctx.fill_cache,
        );
        let cache_key = format!(
            "{:?} {:?} {:?} {:?}",
            ranges,
            req.get_flags(),
            req.get_output_offsets(),
            req.get_executors()
        );

        let dag_executor = build_exec(req.take_executors().into_vec(), store, ranges, eval_ctx)?;
        Ok(DAGContext {
            columns: dag_executor.columns,
            has_aggr: dag_executor.has_aggr,
            has_topn: dag_executor.has_topn,
            req_ctx: req_ctx,
            exec: dag_executor.exec,
            output_offsets: req.take_output_offsets(),
            batch_row_limit: batch_row_limit,
            cache_key: cache_key,
<<<<<<< HEAD
            distsql_cache: distsql_cache,
=======
            start_ts: req.get_start_ts(),
            enable_distsql_cache: enable_distsql_cache,
>>>>>>> ab065a42
            distsql_cache_entry_max_size: distsql_cache_entry_max_size,
        })
    }

    pub fn handle_request(&mut self, region_id: u64) -> Result<Response> {
        let mut record_cnt = 0;
        let mut chunks = Vec::new();
        let mut version: u64 = 0;
        if self.can_cache() {
            let mut cache = self.distsql_cache.as_mut().unwrap().lock();
            let (rver, entry) =
                cache.get_region_version_and_cache_entry(region_id, &self.cache_key, self.start_ts);
            version = rver;
            if let Some(data) = entry {
                debug!("Cache Hit: {}, region_id: {}", self.cache_key, region_id);
                CORP_DISTSQL_CACHE_COUNT.with_label_values(&["hit"]).inc();
                let mut resp = Response::new();
                resp.set_data(data.clone());
                return Ok(resp);
            }
        }

        loop {
            match self.exec.next() {
                Ok(Some(row)) => {
                    self.req_ctx.check_if_outdated()?;
                    if chunks.is_empty() || record_cnt >= self.batch_row_limit {
                        let chunk = Chunk::new();
                        chunks.push(chunk);
                        record_cnt = 0;
                    }
                    let chunk = chunks.last_mut().unwrap();
                    record_cnt += 1;
                    if self.has_aggr {
                        chunk.mut_rows_data().extend_from_slice(&row.data.value);
                    } else {
                        let value = inflate_cols(&row, &self.columns, &self.output_offsets)?;
                        chunk.mut_rows_data().extend_from_slice(&value);
                    }
                }
                Ok(None) => {
                    let mut resp = Response::new();
                    let mut sel_resp = SelectResponse::new();
                    sel_resp.set_chunks(RepeatedField::from_vec(chunks));
                    let mut counts = Vec::with_capacity(4);
                    self.exec.collect_output_counts(&mut counts);
                    sel_resp.set_output_counts(counts);
                    let data = box_try!(sel_resp.write_to_bytes());
                    // If the result set is bigger than distsql_cache_entry_max_size
                    // it cannot be cached.
                    if self.can_cache_with_size(&data) {
<<<<<<< HEAD
                        debug!("Cache It: {}, region_id: {}", &self.cache_key, region_id);
                        self.distsql_cache.as_mut().unwrap().lock().put(
=======
                        debug!(
                            "Cache It: {}, region_id: {}, start_ts: {}",
                            &self.cache_key, region_id, self.start_ts
                        );
                        DISTSQL_CACHE.lock().put(
>>>>>>> ab065a42
                            region_id,
                            self.cache_key.clone(),
                            version,
                            data.clone(),
                            self.start_ts,
                        );
                        CORP_DISTSQL_CACHE_COUNT.with_label_values(&["miss"]).inc();
                    }
                    resp.set_data(data);
                    return Ok(resp);
                }
                Err(e) => if let Error::Other(_) = e {
                    let mut resp = Response::new();
                    let mut sel_resp = SelectResponse::new();
                    sel_resp.set_error(to_pb_error(&e));
                    resp.set_data(box_try!(sel_resp.write_to_bytes()));
                    resp.set_other_error(format!("{}", e));
                    return Ok(resp);
                } else {
                    return Err(e);
                },
            }
        }
    }

    pub fn collect_statistics_into(&mut self, statistics: &mut Statistics) {
        self.exec.collect_statistics_into(statistics);
    }

    pub fn can_cache(&mut self) -> bool {
        self.distsql_cache.is_some() && (self.has_aggr || self.has_topn)
    }

    pub fn can_cache_with_size(&mut self, data: &[u8]) -> bool {
        if data.len() > self.distsql_cache_entry_max_size {
            false
        } else {
            self.can_cache()
        }
    }

    pub fn collect_metrics_into(&mut self, metrics: &mut ScanCounter) {
        self.exec.collect_metrics_into(metrics);
    }
}

#[inline]
fn inflate_cols(row: &Row, cols: &[ColumnInfo], output_offsets: &[u32]) -> Result<Vec<u8>> {
    let data = &row.data;
    // TODO capacity is not enough
    let mut values = Vec::with_capacity(data.value.len());
    for offset in output_offsets {
        let col = &cols[*offset as usize];
        let col_id = col.get_column_id();
        match data.get(col_id) {
            Some(value) => values.extend_from_slice(value),
            None if col.get_pk_handle() => {
                let pk = get_pk(col, row.handle);
                box_try!(values.encode(&[pk], false));
            }
            None if col.has_default_val() => {
                values.extend_from_slice(col.get_default_val());
            }
            None if mysql::has_not_null_flag(col.get_flag() as u64) => {
                return Err(box_err!("column {} of {} is missing", col_id, row.handle));
            }
            None => {
                box_try!(values.encode(&[Datum::Null], false));
            }
        }
    }
    Ok(values)
}<|MERGE_RESOLUTION|>--- conflicted
+++ resolved
@@ -39,12 +39,8 @@
     output_offsets: Vec<u32>,
     batch_row_limit: usize,
     cache_key: String,
-<<<<<<< HEAD
     distsql_cache: Option<Arc<SQLCache>>,
-=======
     start_ts: u64,
-    enable_distsql_cache: bool,
->>>>>>> ab065a42
     distsql_cache_entry_max_size: usize,
 }
 
@@ -86,12 +82,8 @@
             output_offsets: req.take_output_offsets(),
             batch_row_limit: batch_row_limit,
             cache_key: cache_key,
-<<<<<<< HEAD
             distsql_cache: distsql_cache,
-=======
             start_ts: req.get_start_ts(),
-            enable_distsql_cache: enable_distsql_cache,
->>>>>>> ab065a42
             distsql_cache_entry_max_size: distsql_cache_entry_max_size,
         })
     }
@@ -143,16 +135,11 @@
                     // If the result set is bigger than distsql_cache_entry_max_size
                     // it cannot be cached.
                     if self.can_cache_with_size(&data) {
-<<<<<<< HEAD
-                        debug!("Cache It: {}, region_id: {}", &self.cache_key, region_id);
-                        self.distsql_cache.as_mut().unwrap().lock().put(
-=======
                         debug!(
                             "Cache It: {}, region_id: {}, start_ts: {}",
                             &self.cache_key, region_id, self.start_ts
                         );
-                        DISTSQL_CACHE.lock().put(
->>>>>>> ab065a42
+                        self.distsql_cache.as_mut().unwrap().lock().put(
                             region_id,
                             self.cache_key.clone(),
                             version,
