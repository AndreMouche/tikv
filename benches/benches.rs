// Copyright 2016 PingCAP, Inc.
//
// Licensed under the Apache License, Version 2.0 (the "License");
// you may not use this file except in compliance with the License.
// You may obtain a copy of the License at
//
//     http://www.apache.org/licenses/LICENSE-2.0
//
// Unless required by applicable law or agreed to in writing, software
// distributed under the License is distributed on an "AS IS" BASIS,
// See the License for the specific language governing permissions and
// limitations under the License.

#![feature(test)]

extern crate byteorder;
extern crate crossbeam_channel;
extern crate kvproto;
extern crate log;
<<<<<<< HEAD
#[macro_use(slog_o, slog_kv)]
extern crate slog;
extern crate arrow;
=======
>>>>>>> 55204847
extern crate mio;
extern crate protobuf;
extern crate raft;
extern crate rand;
extern crate rocksdb;
extern crate tempdir;
extern crate test;
extern crate tipb;

extern crate test_storage;
extern crate test_util;
extern crate tikv;

mod channel;
mod coprocessor;
mod raftkv;
mod serialization;
mod storage;
mod writebatch;

use test::Bencher;

use test_util::KvGenerator;

#[bench]
fn _bench_check_requirement(_: &mut test::Bencher) {
    tikv::util::config::check_max_open_fds(4096).unwrap();
}

#[bench]
fn bench_kv_iter(b: &mut Bencher) {
    let mut g = KvGenerator::new(100, 1000);
    b.iter(|| g.next());
}<|MERGE_RESOLUTION|>--- conflicted
+++ resolved
@@ -17,12 +17,10 @@
 extern crate crossbeam_channel;
 extern crate kvproto;
 extern crate log;
-<<<<<<< HEAD
+
 #[macro_use(slog_o, slog_kv)]
 extern crate slog;
 extern crate arrow;
-=======
->>>>>>> 55204847
 extern crate mio;
 extern crate protobuf;
 extern crate raft;
