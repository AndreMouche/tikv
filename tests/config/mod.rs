--- conflicted
+++ resolved
@@ -316,12 +316,8 @@
         scheduler_messages_per_tick: 123,
         scheduler_concurrency: 123,
         scheduler_worker_pool_size: 1,
-<<<<<<< HEAD
-        scheduler_too_busy_threshold: 123,
+        scheduler_pending_write_threshold: ReadableSize::kb(123),
         enable_distsql_cache: false,
-=======
-        scheduler_pending_write_threshold: ReadableSize::kb(123),
->>>>>>> ba3aabab
     };
 
     let custom = read_file_in_project_dir("tests/config/test-custom.toml");
