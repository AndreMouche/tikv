// Copyright 2016 PingCAP, Inc.
//
// Licensed under the Apache License, Version 2.0 (the "License");
// you may not use this file except in compliance with the License.
// You may obtain a copy of the License at
//
//     http://www.apache.org/licenses/LICENSE-2.0
//
// Unless required by applicable law or agreed to in writing, software
// distributed under the License is distributed on an "AS IS" BASIS,
// See the License for the specific language governing permissions and
// limitations under the License.

use std::collections::{BTreeMap, HashMap};
use std::{cmp, mem};
use std::sync::mpsc;
use std::sync::atomic::{AtomicUsize, Ordering};
use std::i64;
use std::thread;
use std::time::Duration;
use futures::{Future, Stream};
use futures::sync::mpsc as futures_mpsc;
use futures_cpupool::CpuPool;

use tikv::coprocessor::*;
use kvproto::kvrpcpb::Context;
use tikv::coprocessor::codec::{datum, table, Datum};
use tikv::coprocessor::codec::datum::DatumDecoder;
use tikv::util::codec::number::*;
use tikv::server::{Config, CopStream, OnResponse};
use tikv::server::readpool::{self, ReadPool};
use tikv::storage::{self, Key, Mutation, ALL_CFS};
use tikv::storage::engine::{self, Engine, TEMP_DIR};
use tikv::util::worker::{Builder as WorkerBuilder, FutureWorker, Worker};
use kvproto::coprocessor::{KeyRange, Request, Response};
use tipb::select::{Chunk, DAGRequest, EncodeType, SelectResponse, StreamResponse};
use tipb::executor::{Aggregation, ExecType, Executor, IndexScan, Limit, Selection, TableScan, TopN};
use tipb::schema::{self, ColumnInfo};
use tipb::expression::{ByItem, Expr, ExprType, ScalarFuncSig};
use protobuf::{Message, RepeatedField};

use raftstore::util::MAX_LEADER_LEASE;
use storage::sync_storage::SyncStorage;
use storage::util::new_raft_engine;

const FLAG_IGNORE_TRUNCATE: u64 = 1;
const FLAG_TRUNCATE_AS_WARNING: u64 = 1 << 1;

static ID_GENERATOR: AtomicUsize = AtomicUsize::new(1);

const TYPE_VAR_CHAR: i32 = 1;
const TYPE_LONG: i32 = 2;

pub fn next_id() -> i64 {
    ID_GENERATOR.fetch_add(1, Ordering::Relaxed) as i64
}

fn check_chunk_datum_count(chunks: &[Chunk], datum_limit: usize) {
    let mut iter = chunks.iter();
    let res = iter.any(|x| x.get_rows_data().decode().unwrap().len() != datum_limit);
    if res {
        assert!(iter.next().is_none());
    }
}

struct DAGChunkSpliter {
    chunks: Vec<Chunk>,
    datums: Vec<Datum>,
    col_cnt: usize,
}

impl DAGChunkSpliter {
    fn new(chunks: Vec<Chunk>, col_cnt: usize) -> DAGChunkSpliter {
        DAGChunkSpliter {
            chunks: chunks,
            col_cnt: col_cnt,
            datums: Vec::with_capacity(0),
        }
    }
}

impl Iterator for DAGChunkSpliter {
    type Item = Vec<Datum>;

    fn next(&mut self) -> Option<Vec<Datum>> {
        loop {
            if self.chunks.is_empty() && self.datums.is_empty() {
                return None;
            } else if self.datums.is_empty() {
                let chunk = self.chunks.remove(0);
                let mut data = chunk.get_rows_data();
                self.datums = data.decode().unwrap();
                continue;
            }
            assert_eq!(self.datums.len() >= self.col_cnt, true);
            let mut cols = self.datums.split_off(self.col_cnt);
            mem::swap(&mut self.datums, &mut cols);
            return Some(cols);
        }
    }
}

#[derive(Clone, Copy)]
pub struct Column {
    id: i64,
    col_type: i32,
    // negative means not a index key, 0 means primary key, positive means normal index key.
    pub index: i64,
    default_val: Option<i64>, // TODO: change it to Vec<u8> if other type value is needed for test.
}

struct ColumnBuilder {
    col_type: i32,
    index: i64,
    default_val: Option<i64>,
}

impl ColumnBuilder {
    fn new() -> ColumnBuilder {
        ColumnBuilder {
            col_type: TYPE_LONG,
            index: -1,
            default_val: None,
        }
    }

    fn col_type(mut self, t: i32) -> ColumnBuilder {
        self.col_type = t;
        self
    }

    fn primary_key(mut self, b: bool) -> ColumnBuilder {
        if b {
            self.index = 0;
        } else {
            self.index = -1;
        }
        self
    }

    fn index_key(mut self, idx_id: i64) -> ColumnBuilder {
        self.index = idx_id;
        self
    }

    fn default(mut self, val: i64) -> ColumnBuilder {
        self.default_val = Some(val);
        self
    }

    fn build(self) -> Column {
        Column {
            id: next_id(),
            col_type: self.col_type,
            index: self.index,
            default_val: self.default_val,
        }
    }
}

pub struct Table {
    id: i64,
    handle_id: i64,
    cols: BTreeMap<i64, Column>,
    idxs: BTreeMap<i64, Vec<i64>>,
}

impl Table {
    fn get_table_info(&self) -> schema::TableInfo {
        let mut tb_info = schema::TableInfo::new();
        tb_info.set_table_id(self.id);
        tb_info.set_columns(RepeatedField::from_vec(self.get_table_columns()));
        tb_info
    }

    pub fn get_table_columns(&self) -> Vec<ColumnInfo> {
        let mut tb_info = Vec::new();
        for col in self.cols.values() {
            let mut c_info = ColumnInfo::new();
            c_info.set_column_id(col.id);
            c_info.set_tp(col.col_type);
            c_info.set_pk_handle(col.index == 0);
            if let Some(dv) = col.default_val {
                c_info.set_default_val(datum::encode_value(&[Datum::I64(dv)]).unwrap())
            }
            tb_info.push(c_info);
        }
        tb_info
    }

    fn get_index_info(&self, index: i64, store_handle: bool) -> schema::IndexInfo {
        let mut idx_info = schema::IndexInfo::new();
        idx_info.set_table_id(self.id);
        idx_info.set_index_id(index);
        let mut has_pk = false;
        for col_id in &self.idxs[&index] {
            let col = self.cols[col_id];
            let mut c_info = ColumnInfo::new();
            c_info.set_tp(col.col_type);
            c_info.set_column_id(col.id);
            if col.id == self.handle_id {
                c_info.set_pk_handle(true);
                has_pk = true
            }
            idx_info.mut_columns().push(c_info);
        }
        if !has_pk && store_handle {
            let mut handle_info = ColumnInfo::new();
            handle_info.set_tp(TYPE_LONG);
            handle_info.set_column_id(-1);
            handle_info.set_pk_handle(true);
            idx_info.mut_columns().push(handle_info);
        }
        idx_info
    }

    pub fn get_select_range(&self) -> KeyRange {
        let mut range = KeyRange::new();
        let mut buf = Vec::with_capacity(8);
        buf.encode_i64(i64::MIN).unwrap();
        range.set_start(table::encode_row_key(self.id, &buf));
        buf.clear();
        buf.encode_i64(i64::MAX).unwrap();
        range.set_end(table::encode_row_key(self.id, &buf));
        range
    }

    pub fn get_index_range(&self, idx: i64) -> KeyRange {
        let mut range = KeyRange::new();
        let mut buf = Vec::with_capacity(8);
        buf.encode_i64(i64::MIN).unwrap();
        range.set_start(table::encode_index_seek_key(self.id, idx, &buf));
        buf.clear();
        buf.encode_i64(i64::MAX).unwrap();
        range.set_end(table::encode_index_seek_key(self.id, idx, &buf));
        range
    }
}

struct TableBuilder {
    handle_id: i64,
    cols: BTreeMap<i64, Column>,
}

impl TableBuilder {
    fn new() -> TableBuilder {
        TableBuilder {
            handle_id: -1,
            cols: BTreeMap::new(),
        }
    }

    fn add_col(mut self, col: Column) -> TableBuilder {
        if col.index == 0 {
            if self.handle_id > 0 {
                self.handle_id = 0;
            } else if self.handle_id < 0 {
                // maybe need to check type.
                self.handle_id = col.id;
            }
        }
        self.cols.insert(col.id, col);
        self
    }

    fn build(mut self) -> Table {
        if self.handle_id <= 0 {
            self.handle_id = next_id();
        }
        let mut idx = BTreeMap::new();
        for (&id, col) in &self.cols {
            if col.index < 0 {
                continue;
            }
            let e = idx.entry(col.index).or_insert_with(Vec::new);
            e.push(id);
        }
        for (id, val) in &mut idx {
            if *id == 0 {
                continue;
            }
            // TODO: support uniq index.
            val.push(self.handle_id);
        }
        Table {
            id: next_id(),
            handle_id: self.handle_id,
            cols: self.cols,
            idxs: idx,
        }
    }
}

struct Insert<'a> {
    store: &'a mut Store,
    table: &'a Table,
    values: BTreeMap<i64, Datum>,
}

impl<'a> Insert<'a> {
    fn new(store: &'a mut Store, table: &'a Table) -> Insert<'a> {
        Insert {
            store: store,
            table: table,
            values: BTreeMap::new(),
        }
    }

    fn set(mut self, col: Column, value: Datum) -> Insert<'a> {
        assert!(self.table.cols.contains_key(&col.id));
        self.values.insert(col.id, value);
        self
    }

    fn execute(self) -> i64 {
        self.execute_with_ctx(Context::new())
    }

    fn execute_with_ctx(self, ctx: Context) -> i64 {
        let handle = self.values
            .get(&self.table.handle_id)
            .cloned()
            .unwrap_or_else(|| Datum::I64(next_id()));
        let key = build_row_key(self.table.id, handle.i64());
        let ids: Vec<_> = self.values.keys().cloned().collect();
        let values: Vec<_> = self.values.values().cloned().collect();
        let value = table::encode_row(values, &ids).unwrap();
        let mut kvs = vec![];
        kvs.push((key, value));
        for (&id, idxs) in &self.table.idxs {
            let mut v: Vec<_> = idxs.iter().map(|id| self.values[id].clone()).collect();
            v.push(handle.clone());
            let encoded = datum::encode_key(&v).unwrap();
            let idx_key = table::encode_index_seek_key(self.table.id, id, &encoded);
            kvs.push((idx_key, vec![0]));
        }
        self.store.put(ctx, kvs);
        handle.i64()
    }
}

struct Delete<'a> {
    store: &'a mut Store,
    table: &'a Table,
}

impl<'a> Delete<'a> {
    fn new(store: &'a mut Store, table: &'a Table) -> Delete<'a> {
        Delete {
            store: store,
            table: table,
        }
    }

    fn execute(self, id: i64, row: Vec<Datum>) {
        let mut values = HashMap::new();
        for (&id, v) in self.table.cols.keys().zip(row) {
            values.insert(id, v);
        }
        let key = build_row_key(self.table.id, id);
        let mut keys = vec![];
        keys.push(key);
        for (&idx_id, idx_cols) in &self.table.idxs {
            let mut v: Vec<_> = idx_cols.iter().map(|id| values[id].clone()).collect();
            v.push(Datum::I64(id));
            let encoded = datum::encode_key(&v).unwrap();
            let idx_key = table::encode_index_seek_key(self.table.id, idx_id, &encoded);
            keys.push(idx_key);
        }
        self.store.delete(keys);
    }
}

pub struct Store {
    store: SyncStorage,
    current_ts: u64,
    handles: Vec<Vec<u8>>,
}

impl Store {
    fn new(engine: Box<Engine>) -> Store {
        let read_pool = ReadPool::new("readpool", &readpool::Config::default_for_test(), || {
            || storage::ReadPoolContext::new(None)
        });
        Store {
            store: SyncStorage::from_engine(engine, &Default::default(), read_pool),
            current_ts: 1,
            handles: vec![],
        }
    }

    fn get_engine(&self) -> Box<Engine> {
        self.store.get_engine()
    }

    fn begin(&mut self) {
        self.current_ts = next_id() as u64;
        self.handles.clear();
    }

    fn insert_into<'a>(&'a mut self, table: &'a Table) -> Insert<'a> {
        Insert::new(self, table)
    }

    fn put(&mut self, ctx: Context, mut kv: Vec<(Vec<u8>, Vec<u8>)>) {
        self.handles.extend(kv.iter().map(|&(ref k, _)| k.clone()));
        let pk = kv[0].0.clone();
        let kv = kv.drain(..)
            .map(|(k, v)| Mutation::Put((Key::from_raw(&k), v)))
            .collect();
        self.store.prewrite(ctx, kv, pk, self.current_ts).unwrap();
    }

    fn delete_from<'a>(&'a mut self, table: &'a Table) -> Delete<'a> {
        Delete::new(self, table)
    }

    fn delete(&mut self, mut keys: Vec<Vec<u8>>) {
        self.handles.extend(keys.clone());
        let pk = keys[0].clone();
        let mutations = keys.drain(..)
            .map(|k| Mutation::Delete(Key::from_raw(&k)))
            .collect();
        self.store
            .prewrite(Context::new(), mutations, pk, self.current_ts)
            .unwrap();
    }

    fn commit(&mut self) {
        self.commit_with_ctx(Context::new());
    }

    fn commit_with_ctx(&mut self, ctx: Context) {
        let handles = self.handles.drain(..).map(|x| Key::from_raw(&x)).collect();
        self.store
            .commit(ctx, handles, self.current_ts, next_id() as u64)
            .unwrap();
    }
}

fn build_row_key(table_id: i64, id: i64) -> Vec<u8> {
    let mut buf = [0; 8];
    (&mut buf as &mut [u8]).encode_i64(id).unwrap();
    table::encode_row_key(table_id, &buf)
}

/// An example table for test purpose.
pub struct ProductTable {
    id: Column,
    pub name: Column,
    pub count: Column,
    pub table: Table,
}

impl ProductTable {
    pub fn new() -> ProductTable {
        let id = ColumnBuilder::new()
            .col_type(TYPE_LONG)
            .primary_key(true)
            .build();
        let idx_id = next_id();
        let name = ColumnBuilder::new()
            .col_type(TYPE_VAR_CHAR)
            .index_key(idx_id)
            .build();
        let count = ColumnBuilder::new()
            .col_type(TYPE_LONG)
            .index_key(idx_id)
            .build();
        let table = TableBuilder::new()
            .add_col(id)
            .add_col(name)
            .add_col(count)
            .build();

        ProductTable {
            id: id,
            name: name,
            count: count,
            table: table,
        }
    }
}

fn init_data_with_engine_and_commit(
    ctx: Context,
    engine: Box<Engine>,
    tbl: &ProductTable,
    vals: &[(i64, Option<&str>, i64)],
    commit: bool,
) -> (Store, Worker<EndPointTask>) {
    init_data_with_details(ctx, engine, tbl, vals, commit, Config::default())
}

fn init_data_with_details(
    ctx: Context,
    engine: Box<Engine>,
    tbl: &ProductTable,
    vals: &[(i64, Option<&str>, i64)],
    commit: bool,
    cfg: Config,
) -> (Store, Worker<EndPointTask>) {
    let mut store = Store::new(engine);

    store.begin();
    for &(id, name, count) in vals {
        store
            .insert_into(&tbl.table)
            .set(tbl.id, Datum::I64(id))
            .set(tbl.name, name.map(|s| s.as_bytes()).into())
            .set(tbl.count, Datum::I64(count))
            .execute_with_ctx(ctx.clone());
    }
    if commit {
        store.commit_with_ctx(ctx);
    }
    let mut end_point = WorkerBuilder::new("test select worker")
        .batch_size(5)
        .create();
    let pd_worker = FutureWorker::new("test pd worker");
    let runner = EndPointHost::new(
        store.get_engine(),
        end_point.scheduler(),
        &cfg,
        pd_worker.scheduler(),
    );
    end_point.start(runner).unwrap();

    (store, end_point)
}

pub fn init_data_with_commit(
    tbl: &ProductTable,
    vals: &[(i64, Option<&str>, i64)],
    commit: bool,
) -> (Store, Worker<EndPointTask>) {
    let engine = engine::new_local_engine(TEMP_DIR, ALL_CFS).unwrap();
    init_data_with_engine_and_commit(Context::new(), engine, tbl, vals, commit)
}

// This function will create a Product table and initialize with the specified data.
fn init_with_data(
    tbl: &ProductTable,
    vals: &[(i64, Option<&str>, i64)],
) -> (Store, Worker<EndPointTask>) {
    init_data_with_commit(tbl, vals, true)
}

fn offset_for_column(cols: &[ColumnInfo], col_id: i64) -> i64 {
    for (offset, column) in cols.iter().enumerate() {
        if column.get_column_id() == col_id {
            return offset as i64;
        }
    }
    0 as i64
}

struct DAGSelect {
    execs: Vec<Executor>,
    cols: Vec<ColumnInfo>,
    order_by: Vec<ByItem>,
    limit: Option<u64>,
    aggregate: Vec<Expr>,
    group_by: Vec<Expr>,
    key_range: KeyRange,
    output_offsets: Option<Vec<u32>>,
}

impl DAGSelect {
    fn from(table: &Table) -> DAGSelect {
        let mut exec = Executor::new();
        exec.set_tp(ExecType::TypeTableScan);
        let mut tbl_scan = TableScan::new();
        let mut table_info = table.get_table_info();
        tbl_scan.set_table_id(table_info.get_table_id());
        let columns_info = table_info.take_columns();
        tbl_scan.set_columns(columns_info);
        exec.set_tbl_scan(tbl_scan);

        let mut range = KeyRange::new();
        let mut buf = Vec::with_capacity(8);
        buf.encode_i64(i64::MIN).unwrap();
        range.set_start(table::encode_row_key(table.id, &buf));
        buf.clear();
        buf.encode_i64(i64::MAX).unwrap();
        range.set_end(table::encode_row_key(table.id, &buf));

        DAGSelect {
            execs: vec![exec],
            cols: table.get_table_columns(),
            order_by: vec![],
            limit: None,
            aggregate: vec![],
            group_by: vec![],
            key_range: range,
            output_offsets: None,
        }
    }

    fn from_index(table: &Table, index: Column) -> DAGSelect {
        let idx = index.index;
        let mut exec = Executor::new();
        exec.set_tp(ExecType::TypeIndexScan);
        let mut scan = IndexScan::new();
        let mut index_info = table.get_index_info(idx, true);
        scan.set_table_id(index_info.get_table_id());
        scan.set_index_id(idx);

        let columns_info = index_info.take_columns();
        scan.set_columns(columns_info.clone());
        exec.set_idx_scan(scan);

        let range = table.get_index_range(idx);
        DAGSelect {
            execs: vec![exec],
            cols: columns_info.to_vec(),
            order_by: vec![],
            limit: None,
            aggregate: vec![],
            group_by: vec![],
            key_range: range,
            output_offsets: None,
        }
    }

    fn limit(mut self, n: u64) -> DAGSelect {
        self.limit = Some(n);
        self
    }

    fn order_by(mut self, col: Column, desc: bool) -> DAGSelect {
        let col_offset = offset_for_column(&self.cols, col.id);
        let mut item = ByItem::new();
        let mut expr = Expr::new();
        expr.set_tp(ExprType::ColumnRef);
        expr.mut_val().encode_i64(col_offset).unwrap();
        item.set_expr(expr);
        item.set_desc(desc);
        self.order_by.push(item);
        self
    }

    fn count(mut self) -> DAGSelect {
        let mut expr = Expr::new();
        expr.set_tp(ExprType::Count);
        self.aggregate.push(expr);
        self
    }

    fn aggr_col(mut self, col: Column, aggr_t: ExprType) -> DAGSelect {
        let col_offset = offset_for_column(&self.cols, col.id);
        let mut col_expr = Expr::new();
        col_expr.set_tp(ExprType::ColumnRef);
        col_expr.mut_val().encode_i64(col_offset).unwrap();
        let mut expr = Expr::new();
        expr.set_tp(aggr_t);
        expr.mut_children().push(col_expr);
        self.aggregate.push(expr);
        self
    }

    fn first(self, col: Column) -> DAGSelect {
        self.aggr_col(col, ExprType::First)
    }

    fn sum(self, col: Column) -> DAGSelect {
        self.aggr_col(col, ExprType::Sum)
    }

    fn avg(self, col: Column) -> DAGSelect {
        self.aggr_col(col, ExprType::Avg)
    }

    fn max(self, col: Column) -> DAGSelect {
        self.aggr_col(col, ExprType::Max)
    }

    fn min(self, col: Column) -> DAGSelect {
        self.aggr_col(col, ExprType::Min)
    }

    fn bit_and(self, col: Column) -> DAGSelect {
        self.aggr_col(col, ExprType::Agg_BitAnd)
    }

    fn bit_or(self, col: Column) -> DAGSelect {
        self.aggr_col(col, ExprType::Agg_BitOr)
    }

    fn bit_xor(self, col: Column) -> DAGSelect {
        self.aggr_col(col, ExprType::Agg_BitXor)
    }

    fn group_by(mut self, cols: &[Column]) -> DAGSelect {
        for col in cols {
            let offset = offset_for_column(&self.cols, col.id);
            let mut expr = Expr::new();
            expr.set_tp(ExprType::ColumnRef);
            expr.mut_val().encode_i64(offset).unwrap();
            self.group_by.push(expr);
        }
        self
    }

    fn output_offsets(mut self, output_offsets: Option<Vec<u32>>) -> DAGSelect {
        self.output_offsets = output_offsets;
        self
    }

    fn where_expr(mut self, expr: Expr) -> DAGSelect {
        let mut exec = Executor::new();
        exec.set_tp(ExecType::TypeSelection);
        let mut selection = Selection::new();
        selection.mut_conditions().push(expr);
        exec.set_selection(selection);
        self.execs.push(exec);
        self
    }

    fn build(self) -> Request {
        self.build_with(Context::new(), &[0])
    }

    fn build_with(mut self, ctx: Context, flags: &[u64]) -> Request {
        if !self.aggregate.is_empty() || !self.group_by.is_empty() {
            let mut exec = Executor::new();
            exec.set_tp(ExecType::TypeAggregation);
            let mut aggr = Aggregation::new();
            if !self.aggregate.is_empty() {
                aggr.set_agg_func(RepeatedField::from_vec(self.aggregate));
            }

            if !self.group_by.is_empty() {
                aggr.set_group_by(RepeatedField::from_vec(self.group_by));
            }
            exec.set_aggregation(aggr);
            self.execs.push(exec);
        }

        if !self.order_by.is_empty() {
            let mut exec = Executor::new();
            exec.set_tp(ExecType::TypeTopN);
            let mut topn = TopN::new();
            topn.set_order_by(RepeatedField::from_vec(self.order_by));
            if let Some(limit) = self.limit.take() {
                topn.set_limit(limit);
            }
            exec.set_topN(topn);
            self.execs.push(exec);
        }

        if let Some(l) = self.limit.take() {
            let mut exec = Executor::new();
            exec.set_tp(ExecType::TypeLimit);
            let mut limit = Limit::new();
            limit.set_limit(l);
            exec.set_limit(limit);
            self.execs.push(exec);
        }

        let mut dag = DAGRequest::new();
        dag.set_executors(RepeatedField::from_vec(self.execs));
        dag.set_start_ts(next_id() as u64);
        dag.set_flags(flags.iter().fold(0, |acc, f| acc | *f));

        let output_offsets = if self.output_offsets.is_some() {
            self.output_offsets.take().unwrap()
        } else {
            (0..self.cols.len() as u32).collect()
        };
        dag.set_output_offsets(output_offsets);

        let mut req = Request::new();
        req.set_tp(REQ_TYPE_DAG);
        req.set_data(dag.write_to_bytes().unwrap());
        req.set_ranges(RepeatedField::from_vec(vec![self.key_range]));
        req.set_context(ctx);
        req
    }
}

#[test]
fn test_select() {
    let data = vec![
        (1, Some("name:0"), 2),
        (2, Some("name:4"), 3),
        (4, Some("name:3"), 1),
        (5, Some("name:1"), 4),
    ];

    let product = ProductTable::new();
    let (_, mut end_point) = init_with_data(&product, &data);
    // for dag selection
    let req = DAGSelect::from(&product.table).build();
    let mut resp = handle_select(&end_point, req);
    let spliter = DAGChunkSpliter::new(resp.take_chunks().into_vec(), 3);
    for (row, (id, name, cnt)) in spliter.zip(data) {
        let name_datum = name.map(|s| s.as_bytes()).into();
        let expected_encoded =
            datum::encode_value(&[Datum::I64(id), name_datum, cnt.into()]).unwrap();
        let result_encoded = datum::encode_value(&row).unwrap();
        assert_eq!(result_encoded, &*expected_encoded);
    }

    end_point.stop().unwrap().join().unwrap();
}

#[test]
fn test_batch_row_limit() {
    let data = vec![
        (1, Some("name:0"), 2),
        (2, Some("name:4"), 3),
        (4, Some("name:3"), 1),
        (5, Some("name:1"), 4),
    ];
    let batch_row_limit = 3;
    let chunk_datum_limit = batch_row_limit * 3; // we have 3 fields.
    let product = ProductTable::new();
    let (_, mut end_point) = {
        let engine = engine::new_local_engine(TEMP_DIR, ALL_CFS).unwrap();
        let mut cfg = Config::default();
        cfg.end_point_batch_row_limit = batch_row_limit;
        init_data_with_details(Context::new(), engine, &product, &data, true, cfg)
    };

    // for dag selection
    let req = DAGSelect::from(&product.table).build();
    let mut resp = handle_select(&end_point, req);
    check_chunk_datum_count(resp.get_chunks(), chunk_datum_limit);
    let spliter = DAGChunkSpliter::new(resp.take_chunks().into_vec(), 3);
    for (row, (id, name, cnt)) in spliter.zip(data) {
        let name_datum = name.map(|s| s.as_bytes()).into();
        let expected_encoded =
            datum::encode_value(&[Datum::I64(id), name_datum, cnt.into()]).unwrap();
        let result_encoded = datum::encode_value(&row).unwrap();
        assert_eq!(result_encoded, &*expected_encoded);
    }

    end_point.stop().unwrap().join().unwrap();
}

#[test]
fn test_stream_batch_row_limit() {
    let data = vec![
        (1, Some("name:0"), 2),
        (2, Some("name:4"), 3),
        (4, Some("name:3"), 1),
        (5, Some("name:1"), 4),
        (8, Some("name:2"), 4),
    ];

    let product = ProductTable::new();
    let stream_row_limit = 2;
    let (_, mut end_point) = {
        let engine = engine::new_local_engine(TEMP_DIR, ALL_CFS).unwrap();
        let mut cfg = Config::default();
        cfg.end_point_stream_batch_row_limit = stream_row_limit;
        init_data_with_details(Context::new(), engine, &product, &data, true, cfg)
    };

    let req = DAGSelect::from(&product.table).build();
    assert_eq!(req.get_ranges().len(), 1);

    let mut expected_ranges_last_byte = vec![(0, 3), (3, 6), (6, 255)];
    let check_range = move |resp: &Response| {
        let (start_last_byte, end_last_byte) = expected_ranges_last_byte.remove(0);
        let start = resp.get_range().get_start();
        let end = resp.get_range().get_end();
        assert_eq!(start[start.len() - 1], start_last_byte);
        assert_eq!(end[end.len() - 1], end_last_byte);
    };

    let resps = handle_streaming_select(&end_point, req, check_range);
    assert_eq!(resps.len(), 3);

    for (i, resp) in resps.into_iter().enumerate() {
        // For now, we only support default encode type.
        assert_eq!(resp.get_encode_type(), EncodeType::TypeDefault);
        let mut chunk = Chunk::new();
        chunk.merge_from_bytes(resp.get_data()).unwrap();

        let chunks = vec![chunk];
        let chunk_data_limit = stream_row_limit * 3; // we have 3 fields.
        check_chunk_datum_count(&chunks, chunk_data_limit);

        let spliter = DAGChunkSpliter::new(chunks, 3);
        let j = cmp::min((i + 1) * stream_row_limit, data.len());
        let cur_data = &data[i * stream_row_limit..j];
        for (row, &(id, name, cnt)) in spliter.zip(cur_data) {
            let name_datum = name.map(|s| s.as_bytes()).into();
            let expected_encoded =
                datum::encode_value(&[Datum::I64(id), name_datum, cnt.into()]).unwrap();
            let result_encoded = datum::encode_value(&row).unwrap();
            assert_eq!(result_encoded, &*expected_encoded);
        }
    }

    end_point.stop().unwrap().join().unwrap();
}

#[test]
fn test_select_after_lease() {
    let data = vec![
        (1, Some("name:0"), 2),
        (2, Some("name:4"), 3),
        (4, Some("name:3"), 1),
        (5, Some("name:1"), 4),
    ];

    let product = ProductTable::new();
    let (_cluster, raft_engine, ctx) = new_raft_engine(1, "");
    let (_, mut end_point) =
        init_data_with_engine_and_commit(ctx.clone(), raft_engine, &product, &data, true);

    // Sleep until the leader lease is expired.
    thread::sleep(Duration::from_millis(MAX_LEADER_LEASE));
    let req = DAGSelect::from(&product.table).build_with(ctx.clone(), &[0]);
    let mut resp = handle_select(&end_point, req);
    let spliter = DAGChunkSpliter::new(resp.take_chunks().into_vec(), 3);
    for (row, (id, name, cnt)) in spliter.zip(data) {
        let name_datum = name.map(|s| s.as_bytes()).into();
        let expected_encoded =
            datum::encode_value(&[Datum::I64(id), name_datum, cnt.into()]).unwrap();
        let result_encoded = datum::encode_value(&row).unwrap();
        assert_eq!(result_encoded, &*expected_encoded);
    }

    end_point.stop().unwrap().join().unwrap();
}

#[test]
fn test_group_by() {
    let data = vec![
        (1, Some("name:0"), 2),
        (2, Some("name:2"), 3),
        (4, Some("name:0"), 1),
        (5, Some("name:1"), 4),
    ];

    let product = ProductTable::new();
    let (_, mut end_point) = init_with_data(&product, &data);
    // for dag
    let req = DAGSelect::from(&product.table)
        .group_by(&[product.name])
        .build();
    let mut resp = handle_select(&end_point, req);
    // should only have name:0, name:2 and name:1
    let mut row_count = 0;
    let spliter = DAGChunkSpliter::new(resp.take_chunks().into_vec(), 1);
    for (row, name) in spliter.zip(&[b"name:0", b"name:2", b"name:1"]) {
        let expected_encoded = datum::encode_value(&[Datum::Bytes(name.to_vec())]).unwrap();
        let result_encoded = datum::encode_value(&row).unwrap();
        assert_eq!(result_encoded, &*expected_encoded);
        row_count += 1;
    }
    assert_eq!(row_count, 3);

    end_point.stop().unwrap().join().unwrap();
}

#[test]
fn test_aggr_count() {
    let data = vec![
        (1, Some("name:0"), 2),
        (2, Some("name:3"), 3),
        (4, Some("name:0"), 1),
        (5, Some("name:5"), 4),
        (6, Some("name:5"), 4),
        (7, None, 4),
    ];

    let product = ProductTable::new();
    let (_, mut end_point) = init_with_data(&product, &data);
    let exp = vec![
        (Datum::Bytes(b"name:0".to_vec()), 2),
        (Datum::Bytes(b"name:3".to_vec()), 1),
        (Datum::Bytes(b"name:5".to_vec()), 2),
        (Datum::Null, 1),
    ];

    // for dag
    let req = DAGSelect::from(&product.table)
        .count()
        .group_by(&[product.name])
        .build();
    let mut resp = handle_select(&end_point, req);
    let mut row_count = 0;
    let exp_len = exp.len();
    let spliter = DAGChunkSpliter::new(resp.take_chunks().into_vec(), 2);
    for (row, (name, cnt)) in spliter.zip(exp) {
        let expected_datum = vec![Datum::U64(cnt), name];
        let expected_encoded = datum::encode_value(&expected_datum).unwrap();
        let result_encoded = datum::encode_value(&row).unwrap();
        assert_eq!(&*result_encoded, &*expected_encoded);
        row_count += 1;
    }
    assert_eq!(row_count, exp_len);

    let exp = vec![
        (vec![Datum::Bytes(b"name:0".to_vec()), Datum::I64(2)], 1),
        (vec![Datum::Bytes(b"name:3".to_vec()), Datum::I64(3)], 1),
        (vec![Datum::Bytes(b"name:0".to_vec()), Datum::I64(1)], 1),
        (vec![Datum::Bytes(b"name:5".to_vec()), Datum::I64(4)], 2),
        (vec![Datum::Null, Datum::I64(4)], 1),
    ];

    // for dag
    let req = DAGSelect::from(&product.table)
        .count()
        .group_by(&[product.name, product.count])
        .build();
    let mut resp = handle_select(&end_point, req);
    let mut row_count = 0;
    let exp_len = exp.len();
    let spliter = DAGChunkSpliter::new(resp.take_chunks().into_vec(), 3);
    for (row, (gk_data, cnt)) in spliter.zip(exp) {
        let mut expected_datum = vec![Datum::U64(cnt)];
        expected_datum.extend_from_slice(gk_data.as_slice());
        let expected_encoded = datum::encode_value(&expected_datum).unwrap();
        let result_encoded = datum::encode_value(&row).unwrap();
        assert_eq!(&*result_encoded, &*expected_encoded);
        row_count += 1;
    }
    assert_eq!(row_count, exp_len);

    end_point.stop().unwrap().join().unwrap();
}

#[test]
fn test_aggr_first() {
    let data = vec![
        (1, Some("name:0"), 2),
        (2, Some("name:3"), 3),
        (3, Some("name:5"), 3),
        (4, Some("name:0"), 1),
        (5, Some("name:5"), 4),
        (6, Some("name:5"), 4),
        (7, None, 4),
        (8, None, 5),
        (9, Some("name:5"), 5),
        (10, None, 6),
    ];

    let product = ProductTable::new();
    let (_, mut end_point) = init_with_data(&product, &data);

    let exp = vec![
        (Datum::Bytes(b"name:0".to_vec()), 1),
        (Datum::Bytes(b"name:3".to_vec()), 2),
        (Datum::Bytes(b"name:5".to_vec()), 3),
        (Datum::Null, 7),
    ];

    // for dag
    let req = DAGSelect::from(&product.table)
        .first(product.id)
        .group_by(&[product.name])
        .build();
    let mut resp = handle_select(&end_point, req);
    let mut row_count = 0;
    let exp_len = exp.len();
    let spliter = DAGChunkSpliter::new(resp.take_chunks().into_vec(), 2);
    for (row, (name, id)) in spliter.zip(exp) {
        let expected_datum = vec![Datum::I64(id), name];
        let expected_encoded = datum::encode_value(&expected_datum).unwrap();
        let result_encoded = datum::encode_value(&row).unwrap();
        assert_eq!(&*result_encoded, &*expected_encoded);
        row_count += 1;
    }
    assert_eq!(row_count, exp_len);

    let exp = vec![
        (2, Datum::Bytes(b"name:0".to_vec())),
        (3, Datum::Bytes(b"name:3".to_vec())),
        (1, Datum::Bytes(b"name:0".to_vec())),
        (4, Datum::Bytes(b"name:5".to_vec())),
        (5, Datum::Null),
        (6, Datum::Null),
    ];

    // for dag
    let req = DAGSelect::from(&product.table)
        .first(product.name)
        .group_by(&[product.count])
        .build();
    let mut resp = handle_select(&end_point, req);
    let mut row_count = 0;
    let exp_len = exp.len();
    let spliter = DAGChunkSpliter::new(resp.take_chunks().into_vec(), 2);
    for (row, (count, name)) in spliter.zip(exp) {
        let expected_datum = vec![name, Datum::I64(count)];
        let expected_encoded = datum::encode_value(&expected_datum).unwrap();
        let result_encoded = datum::encode_value(&row).unwrap();
        assert_eq!(&*result_encoded, &*expected_encoded);
        row_count += 1;
    }
    assert_eq!(row_count, exp_len);

    end_point.stop().unwrap().join().unwrap();
}

#[test]
fn test_aggr_avg() {
    let data = vec![
        (1, Some("name:0"), 2),
        (2, Some("name:3"), 3),
        (4, Some("name:0"), 1),
        (5, Some("name:5"), 4),
        (6, Some("name:5"), 4),
        (7, None, 4),
    ];

    let product = ProductTable::new();
    let (mut store, mut end_point) = init_with_data(&product, &data);

    store.begin();
    store
        .insert_into(&product.table)
        .set(product.id, Datum::I64(8))
        .set(product.name, Datum::Bytes(b"name:4".to_vec()))
        .set(product.count, Datum::Null)
        .execute();
    store.commit();

    let exp = vec![
        (Datum::Bytes(b"name:0".to_vec()), (Datum::Dec(3.into()), 2)),
        (Datum::Bytes(b"name:3".to_vec()), (Datum::Dec(3.into()), 1)),
        (Datum::Bytes(b"name:5".to_vec()), (Datum::Dec(8.into()), 2)),
        (Datum::Null, (Datum::Dec(4.into()), 1)),
        (Datum::Bytes(b"name:4".to_vec()), (Datum::Null, 0)),
    ];
    // for dag
    let req = DAGSelect::from(&product.table)
        .avg(product.count)
        .group_by(&[product.name])
        .build();
    let mut resp = handle_select(&end_point, req);
    let mut row_count = 0;
    let exp_len = exp.len();
    let spliter = DAGChunkSpliter::new(resp.take_chunks().into_vec(), 3);
    for (row, (name, (sum, cnt))) in spliter.zip(exp) {
        let expected_datum = vec![Datum::U64(cnt), sum, name];
        let expected_encoded = datum::encode_value(&expected_datum).unwrap();
        let result_encoded = datum::encode_value(&row).unwrap();
        assert_eq!(&*result_encoded, &*expected_encoded);
        row_count += 1;
    }
    assert_eq!(row_count, exp_len);

    end_point.stop().unwrap();
}

#[test]
fn test_aggr_sum() {
    let data = vec![
        (1, Some("name:0"), 2),
        (2, Some("name:3"), 3),
        (4, Some("name:0"), 1),
        (5, Some("name:5"), 4),
        (6, Some("name:5"), 4),
        (7, None, 4),
    ];

    let product = ProductTable::new();
    let (_, mut end_point) = init_with_data(&product, &data);

    let exp = vec![
        (Datum::Bytes(b"name:0".to_vec()), 3),
        (Datum::Bytes(b"name:3".to_vec()), 3),
        (Datum::Bytes(b"name:5".to_vec()), 8),
        (Datum::Null, 4),
    ];
    // for dag
    let req = DAGSelect::from(&product.table)
        .sum(product.count)
        .group_by(&[product.name])
        .build();
    let mut resp = handle_select(&end_point, req);
    let mut row_count = 0;
    let exp_len = exp.len();
    let spliter = DAGChunkSpliter::new(resp.take_chunks().into_vec(), 2);
    for (row, (name, cnt)) in spliter.zip(exp) {
        let expected_datum = vec![Datum::Dec(cnt.into()), name];
        let expected_encoded = datum::encode_value(&expected_datum).unwrap();
        let result_encoded = datum::encode_value(&row).unwrap();
        assert_eq!(&*result_encoded, &*expected_encoded);
        row_count += 1;
    }
    assert_eq!(row_count, exp_len);
    end_point.stop().unwrap();
}

#[test]
fn test_aggr_extre() {
    let data = vec![
        (1, Some("name:0"), 2),
        (2, Some("name:3"), 3),
        (4, Some("name:0"), 1),
        (5, Some("name:5"), 4),
        (6, Some("name:5"), 5),
        (7, None, 4),
    ];

    let product = ProductTable::new();
    let (mut store, mut end_point) = init_with_data(&product, &data);

    store.begin();
    for &(id, name) in &[(8, b"name:5"), (9, b"name:6")] {
        store
            .insert_into(&product.table)
            .set(product.id, Datum::I64(id))
            .set(product.name, Datum::Bytes(name.to_vec()))
            .set(product.count, Datum::Null)
            .execute();
    }
    store.commit();

    let exp = vec![
        (
            Datum::Bytes(b"name:0".to_vec()),
            Datum::I64(2),
            Datum::I64(1),
        ),
        (
            Datum::Bytes(b"name:3".to_vec()),
            Datum::I64(3),
            Datum::I64(3),
        ),
        (
            Datum::Bytes(b"name:5".to_vec()),
            Datum::I64(5),
            Datum::I64(4),
        ),
        (Datum::Null, Datum::I64(4), Datum::I64(4)),
        (Datum::Bytes(b"name:6".to_vec()), Datum::Null, Datum::Null),
    ];

    // for dag
    let req = DAGSelect::from(&product.table)
        .max(product.count)
        .min(product.count)
        .group_by(&[product.name])
        .build();
    let mut resp = handle_select(&end_point, req);
    let mut row_count = 0;
    let exp_len = exp.len();
    let spliter = DAGChunkSpliter::new(resp.take_chunks().into_vec(), 3);
    for (row, (name, max, min)) in spliter.zip(exp) {
        let expected_datum = vec![max, min, name];
        let expected_encoded = datum::encode_value(&expected_datum).unwrap();
        let result_encoded = datum::encode_value(&row).unwrap();
        assert_eq!(result_encoded, &*expected_encoded);
        row_count += 1;
    }
    assert_eq!(row_count, exp_len);

    end_point.stop().unwrap();
}

#[test]
fn test_aggr_bit_ops() {
    let data = vec![
        (1, Some("name:0"), 2),
        (2, Some("name:3"), 3),
        (4, Some("name:0"), 1),
        (5, Some("name:5"), 4),
        (6, Some("name:5"), 5),
        (7, None, 4),
    ];

    let product = ProductTable::new();
    let (mut store, mut end_point) = init_with_data(&product, &data);

    store.begin();
    for &(id, name) in &[(8, b"name:5"), (9, b"name:6")] {
        store
            .insert_into(&product.table)
            .set(product.id, Datum::I64(id))
            .set(product.name, Datum::Bytes(name.to_vec()))
            .set(product.count, Datum::Null)
            .execute();
    }
    store.commit();

    let exp = vec![
        (
            Datum::Bytes(b"name:0".to_vec()),
            Datum::U64(0),
            Datum::U64(3),
            Datum::U64(3),
        ),
        (
            Datum::Bytes(b"name:3".to_vec()),
            Datum::U64(3),
            Datum::U64(3),
            Datum::U64(3),
        ),
        (
            Datum::Bytes(b"name:5".to_vec()),
            Datum::U64(4),
            Datum::U64(5),
            Datum::U64(1),
        ),
        (Datum::Null, Datum::U64(4), Datum::U64(4), Datum::U64(4)),
        (
            Datum::Bytes(b"name:6".to_vec()),
            Datum::U64(18446744073709551615),
            Datum::U64(0),
            Datum::U64(0),
        ),
    ];

    // for dag
    let req = DAGSelect::from(&product.table)
        .bit_and(product.count)
        .bit_or(product.count)
        .bit_xor(product.count)
        .group_by(&[product.name])
        .build();
    let mut resp = handle_select(&end_point, req);
    let mut row_count = 0;
    let exp_len = exp.len();
    let spliter = DAGChunkSpliter::new(resp.take_chunks().into_vec(), 4);
    for (row, (name, bitand, bitor, bitxor)) in spliter.zip(exp) {
        let expected_datum = vec![bitand, bitor, bitxor, name];
        let expected_encoded = datum::encode_value(&expected_datum).unwrap();
        let result_encoded = datum::encode_value(&row).unwrap();
        assert_eq!(result_encoded, &*expected_encoded);
        row_count += 1;
    }
    assert_eq!(row_count, exp_len);

    end_point.stop().unwrap();
}

#[test]
fn test_order_by_column() {
    let data = vec![
        (1, Some("name:0"), 2),
        (2, Some("name:3"), 3),
        (4, Some("name:0"), 1),
        (5, Some("name:6"), 4),
        (6, Some("name:5"), 4),
        (7, Some("name:4"), 4),
        (8, None, 4),
    ];

    let exp = vec![
        (8, None, 4),
        (7, Some("name:4"), 4),
        (6, Some("name:5"), 4),
        (5, Some("name:6"), 4),
        (2, Some("name:3"), 3),
    ];

    let product = ProductTable::new();
    let (_, mut end_point) = init_with_data(&product, &data);
    // for dag
    let req = DAGSelect::from(&product.table)
        .order_by(product.count, true)
        .order_by(product.name, false)
        .limit(5)
        .build();
    let mut resp = handle_select(&end_point, req);
    let mut row_count = 0;
    let spliter = DAGChunkSpliter::new(resp.take_chunks().into_vec(), 3);
    for (row, (id, name, cnt)) in spliter.zip(exp) {
        let name_datum = name.map(|s| s.as_bytes()).into();
        let expected_encoded =
            datum::encode_value(&[i64::from(id).into(), name_datum, i64::from(cnt).into()])
                .unwrap();
        let result_encoded = datum::encode_value(&row).unwrap();
        assert_eq!(&*result_encoded, &*expected_encoded);
        row_count += 1;
    }
    assert_eq!(row_count, 5);
    end_point.stop().unwrap().join().unwrap();
}

#[test]
fn test_order_by_pk_with_select_from_index() {
    let mut data = vec![
        (8, Some("name:0"), 2),
        (7, Some("name:3"), 3),
        (6, Some("name:0"), 1),
        (5, Some("name:6"), 4),
        (4, Some("name:5"), 4),
        (3, Some("name:4"), 4),
        (2, None, 4),
    ];

    let product = ProductTable::new();
    let (_, mut end_point) = init_with_data(&product, &data);
    let expect: Vec<_> = data.drain(..5).collect();
    // for dag
    let req = DAGSelect::from_index(&product.table, product.name)
        .order_by(product.id, true)
        .limit(5)
        .build();
    let mut resp = handle_select(&end_point, req);
    let mut row_count = 0;
    let spliter = DAGChunkSpliter::new(resp.take_chunks().into_vec(), 3);
    for (row, (id, name, cnt)) in spliter.zip(expect) {
        let name_datum = name.map(|s| s.as_bytes()).into();
        let expected_encoded =
            datum::encode_value(&[name_datum, (cnt as i64).into(), (id as i64).into()]).unwrap();
        let result_encoded = datum::encode_value(&row).unwrap();
        assert_eq!(&*result_encoded, &*expected_encoded);
        row_count += 1;
    }
    assert_eq!(row_count, 5);
    end_point.stop().unwrap().join().unwrap();
}

#[test]
fn test_limit() {
    let mut data = vec![
        (1, Some("name:0"), 2),
        (2, Some("name:3"), 3),
        (4, Some("name:0"), 1),
        (5, Some("name:5"), 4),
        (6, Some("name:5"), 4),
        (7, None, 4),
    ];

    let product = ProductTable::new();
    let (_, mut end_point) = init_with_data(&product, &data);
    let expect: Vec<_> = data.drain(..5).collect();
    // for dag
    let req = DAGSelect::from(&product.table).limit(5).build();
    let mut resp = handle_select(&end_point, req);
    let mut row_count = 0;
    let spliter = DAGChunkSpliter::new(resp.take_chunks().into_vec(), 3);
    for (row, (id, name, cnt)) in spliter.zip(expect) {
        let name_datum = name.map(|s| s.as_bytes()).into();
        let expected_encoded = datum::encode_value(&[id.into(), name_datum, cnt.into()]).unwrap();
        let result_encoded = datum::encode_value(&row).unwrap();
        assert_eq!(&*result_encoded, &*expected_encoded);
        row_count += 1;
    }
    assert_eq!(row_count, 5);

    end_point.stop().unwrap().join().unwrap();
}

#[test]
fn test_reverse() {
    let mut data = vec![
        (1, Some("name:0"), 2),
        (2, Some("name:3"), 3),
        (4, Some("name:0"), 1),
        (5, Some("name:5"), 4),
        (6, Some("name:5"), 4),
        (7, None, 4),
    ];

    let product = ProductTable::new();
    let (_, mut end_point) = init_with_data(&product, &data);
    data.reverse();
    let expect: Vec<_> = data.drain(..5).collect();
    // for dag
    let req = DAGSelect::from(&product.table)
        .limit(5)
        .order_by(product.id, true)
        .build();
    let mut resp = handle_select(&end_point, req);
    let mut row_count = 0;
    let spliter = DAGChunkSpliter::new(resp.take_chunks().into_vec(), 3);
    for (row, (id, name, cnt)) in spliter.zip(expect) {
        let name_datum = name.map(|s| s.as_bytes()).into();
        let expected_encoded = datum::encode_value(&[id.into(), name_datum, cnt.into()]).unwrap();
        let result_encoded = datum::encode_value(&row).unwrap();
        assert_eq!(&*result_encoded, &*expected_encoded);
        row_count += 1;
    }
    assert_eq!(row_count, 5);

    end_point.stop().unwrap().join().unwrap();
}

pub fn handle_request(end_point: &Worker<EndPointTask>, req: Request) -> Response {
    let (tx, rx) = mpsc::channel();
    let on_resp = OnResponse::Unary(box move |r| tx.send(r).unwrap());
    let req = RequestTask::new(req, on_resp, 100).unwrap();
    end_point.schedule(EndPointTask::Request(req)).unwrap();
    rx.recv().unwrap()
}

fn handle_select(end_point: &Worker<EndPointTask>, req: Request) -> SelectResponse {
    let resp = handle_request(end_point, req);
    assert!(!resp.get_data().is_empty(), "{:?}", resp);
    let mut sel_resp = SelectResponse::new();
    sel_resp.merge_from_bytes(resp.get_data()).unwrap();
    sel_resp
}

fn handle_streaming_select<F>(
    end_point: &Worker<EndPointTask>,
    req: Request,
    mut check_range: F,
) -> Vec<StreamResponse>
where
    F: FnMut(&Response) + Send + 'static,
{
    let (ftx, frx) = futures_mpsc::channel(16);
    let callback = box move |s: CopStream<Response>, executor: Option<CpuPool>| {
        let f = s.forward(ftx);
        if let Some(executor) = executor {
            return executor.spawn(f).forget();
        }
        f.wait().unwrap();
    };
    let req = RequestTask::new(req, OnResponse::Streaming(callback), 100).unwrap();
    end_point.schedule(EndPointTask::Request(req)).unwrap();

    let (tx, rx) = mpsc::channel();
    for resp in frx.wait() {
        let resp = resp.unwrap();
        check_range(&resp);
        assert!(!resp.get_data().is_empty());
        let mut stream_resp = StreamResponse::new();
        stream_resp.merge_from_bytes(resp.get_data()).unwrap();
        tx.send(stream_resp).unwrap();
    }
    drop(tx);
    rx.into_iter().collect()
}

#[test]
fn test_index() {
    let data = vec![
        (1, Some("name:0"), 2),
        (2, Some("name:3"), 3),
        (4, Some("name:0"), 1),
        (5, Some("name:5"), 4),
        (6, Some("name:5"), 4),
        (7, None, 4),
    ];

    let product = ProductTable::new();
    let (_, mut end_point) = init_with_data(&product, &data);
    // for dag
    let req = DAGSelect::from_index(&product.table, product.id).build();
    let mut resp = handle_select(&end_point, req);
    let mut row_count = 0;
    let spliter = DAGChunkSpliter::new(resp.take_chunks().into_vec(), 1);
    for (row, (id, _, _)) in spliter.zip(data) {
        let expected_encoded = datum::encode_value(&[id.into()]).unwrap();
        let result_encoded = datum::encode_value(&row).unwrap();
        assert_eq!(&*result_encoded, &*expected_encoded);
        row_count += 1;
    }
    assert_eq!(row_count, 6);

    end_point.stop().unwrap().join().unwrap();
}

#[test]
fn test_index_reverse_limit() {
    let mut data = vec![
        (1, Some("name:0"), 2),
        (2, Some("name:3"), 3),
        (4, Some("name:0"), 1),
        (5, Some("name:5"), 4),
        (6, Some("name:5"), 4),
        (7, None, 4),
    ];

    let product = ProductTable::new();
    let (_, mut end_point) = init_with_data(&product, &data);
    data.reverse();
    let expect: Vec<_> = data.drain(..5).collect();
    // for dag
    let req = DAGSelect::from_index(&product.table, product.id)
        .limit(5)
        .order_by(product.id, true)
        .build();

    let mut resp = handle_select(&end_point, req);
    let mut row_count = 0;
    let spliter = DAGChunkSpliter::new(resp.take_chunks().into_vec(), 1);
    for (row, (id, _, _)) in spliter.zip(expect) {
        let expected_encoded = datum::encode_value(&[id.into()]).unwrap();
        let result_encoded = datum::encode_value(&row).unwrap();
        assert_eq!(&*result_encoded, &*expected_encoded);
        row_count += 1;
    }
    assert_eq!(row_count, 5);

    end_point.stop().unwrap().join().unwrap();
}

#[test]
fn test_limit_oom() {
    let data = vec![
        (1, Some("name:0"), 2),
        (2, Some("name:3"), 3),
        (4, Some("name:0"), 1),
        (5, Some("name:5"), 4),
        (6, Some("name:5"), 4),
        (7, None, 4),
    ];

    let product = ProductTable::new();
    let (_, mut end_point) = init_with_data(&product, &data);
    // for dag
    let req = DAGSelect::from_index(&product.table, product.id)
        .limit(100000000)
        .build();
    let mut resp = handle_select(&end_point, req);
    let mut row_count = 0;
    let spliter = DAGChunkSpliter::new(resp.take_chunks().into_vec(), 1);
    for (row, (id, _, _)) in spliter.zip(data) {
        let expected_encoded = datum::encode_value(&[id.into()]).unwrap();
        let result_encoded = datum::encode_value(&row).unwrap();
        assert_eq!(&*result_encoded, &*expected_encoded);
        row_count += 1;
    }
    assert_eq!(row_count, 6);
    end_point.stop().unwrap().join().unwrap();
}

#[test]
fn test_del_select() {
    let mut data = vec![
        (1, Some("name:0"), 2),
        (2, Some("name:3"), 3),
        (4, Some("name:0"), 1),
        (5, Some("name:5"), 4),
        (6, Some("name:5"), 4),
        (7, None, 4),
    ];

    let product = ProductTable::new();
    let (mut store, mut end_point) = init_with_data(&product, &data);

    store.begin();
    let (id, name, cnt) = data.remove(3);
    let name_datum = name.map(|s| s.as_bytes()).into();
    store
        .delete_from(&product.table)
        .execute(id, vec![id.into(), name_datum, cnt.into()]);
    store.commit();

    // for dag
    let req = DAGSelect::from_index(&product.table, product.id).build();
    let mut resp = handle_select(&end_point, req);
    let spliter = DAGChunkSpliter::new(resp.take_chunks().into_vec(), 1);
    let mut row_count = 0;
    for _ in spliter {
        row_count += 1;
    }
    assert_eq!(row_count, 5);

    end_point.stop().unwrap().join().unwrap();
}

#[test]
fn test_index_group_by() {
    let data = vec![
        (1, Some("name:0"), 2),
        (2, Some("name:2"), 3),
        (4, Some("name:0"), 1),
        (5, Some("name:1"), 4),
    ];

    let product = ProductTable::new();
    let (_, mut end_point) = init_with_data(&product, &data);
    // for dag
    let req = DAGSelect::from_index(&product.table, product.name)
        .group_by(&[product.name])
        .build();
    let mut resp = handle_select(&end_point, req);
    // should only have name:0, name:2 and name:1
    let mut row_count = 0;
    let spliter = DAGChunkSpliter::new(resp.take_chunks().into_vec(), 1);
    for (row, name) in spliter.zip(&[b"name:0", b"name:1", b"name:2"]) {
        let expected_encoded = datum::encode_value(&[Datum::Bytes(name.to_vec())]).unwrap();
        let result_encoded = datum::encode_value(&row).unwrap();
        assert_eq!(&*result_encoded, &*expected_encoded);
        row_count += 1;
    }
    assert_eq!(row_count, 3);

    end_point.stop().unwrap().join().unwrap();
}

#[test]
fn test_index_aggr_count() {
    let data = vec![
        (1, Some("name:0"), 2),
        (2, Some("name:3"), 3),
        (4, Some("name:0"), 1),
        (5, Some("name:5"), 4),
        (6, Some("name:5"), 4),
        (7, None, 4),
    ];

    let product = ProductTable::new();
    let (_, mut end_point) = init_with_data(&product, &data);
    // for dag
    let req = DAGSelect::from_index(&product.table, product.name)
        .count()
        .build();
    let mut resp = handle_select(&end_point, req);
    let mut spliter = DAGChunkSpliter::new(resp.take_chunks().into_vec(), 1);
    let expected_encoded = datum::encode_value(&[Datum::U64(data.len() as u64)]).unwrap();
    let ret_data = spliter.next();
    assert_eq!(ret_data.is_some(), true);
    let result_encoded = datum::encode_value(&ret_data.unwrap()).unwrap();
    assert_eq!(&*result_encoded, &*expected_encoded);
    assert_eq!(spliter.next().is_none(), true);

    let exp = vec![
        (Datum::Null, 1),
        (Datum::Bytes(b"name:0".to_vec()), 2),
        (Datum::Bytes(b"name:3".to_vec()), 1),
        (Datum::Bytes(b"name:5".to_vec()), 2),
    ];
    // for dag
    let req = DAGSelect::from_index(&product.table, product.name)
        .count()
        .group_by(&[product.name])
        .build();
    resp = handle_select(&end_point, req);
    let mut row_count = 0;
    let exp_len = exp.len();
    let spliter = DAGChunkSpliter::new(resp.take_chunks().into_vec(), 2);
    for (row, (name, cnt)) in spliter.zip(exp) {
        let expected_datum = vec![Datum::U64(cnt), name];
        let expected_encoded = datum::encode_value(&expected_datum).unwrap();
        let result_encoded = datum::encode_value(&row).unwrap();
        assert_eq!(&*result_encoded, &*expected_encoded);
        row_count += 1;
    }
    assert_eq!(row_count, exp_len);

    let exp = vec![
        (vec![Datum::Null, Datum::I64(4)], 1),
        (vec![Datum::Bytes(b"name:0".to_vec()), Datum::I64(1)], 1),
        (vec![Datum::Bytes(b"name:0".to_vec()), Datum::I64(2)], 1),
        (vec![Datum::Bytes(b"name:3".to_vec()), Datum::I64(3)], 1),
        (vec![Datum::Bytes(b"name:5".to_vec()), Datum::I64(4)], 2),
    ];
    let req = DAGSelect::from_index(&product.table, product.name)
        .count()
        .group_by(&[product.name, product.count])
        .build();
    resp = handle_select(&end_point, req);
    let mut row_count = 0;
    let exp_len = exp.len();
    let spliter = DAGChunkSpliter::new(resp.take_chunks().into_vec(), 3);
    for (row, (gk_data, cnt)) in spliter.zip(exp) {
        let mut expected_datum = vec![Datum::U64(cnt)];
        expected_datum.extend_from_slice(gk_data.as_slice());
        let expected_encoded = datum::encode_value(&expected_datum).unwrap();
        let result_encoded = datum::encode_value(&row).unwrap();
        assert_eq!(&*result_encoded, &*expected_encoded);
        row_count += 1;
    }
    assert_eq!(row_count, exp_len);

    end_point.stop().unwrap().join().unwrap();
}

#[test]
fn test_index_aggr_first() {
    let data = vec![
        (1, Some("name:0"), 2),
        (2, Some("name:3"), 3),
        (4, Some("name:0"), 1),
        (5, Some("name:5"), 4),
        (6, Some("name:5"), 4),
        (7, None, 4),
    ];

    let product = ProductTable::new();
    let (_, mut end_point) = init_with_data(&product, &data);

    let exp = vec![
        (Datum::Null, 7),
        (Datum::Bytes(b"name:0".to_vec()), 4),
        (Datum::Bytes(b"name:3".to_vec()), 2),
        (Datum::Bytes(b"name:5".to_vec()), 5),
    ];
    // for dag
    let req = DAGSelect::from_index(&product.table, product.name)
        .first(product.id)
        .group_by(&[product.name])
        .build();
    let mut resp = handle_select(&end_point, req);
    let mut row_count = 0;
    let exp_len = exp.len();
    let spliter = DAGChunkSpliter::new(resp.take_chunks().into_vec(), 2);
    for (row, (name, id)) in spliter.zip(exp) {
        let expected_datum = vec![Datum::I64(id), name];
        let expected_encoded = datum::encode_value(&expected_datum).unwrap();
        let result_encoded = datum::encode_value(&row).unwrap();
        assert_eq!(&*result_encoded, &*expected_encoded);
        row_count += 1;
    }
    assert_eq!(row_count, exp_len);

    end_point.stop().unwrap().join().unwrap();
}

#[test]
fn test_index_aggr_avg() {
    let data = vec![
        (1, Some("name:0"), 2),
        (2, Some("name:3"), 3),
        (4, Some("name:0"), 1),
        (5, Some("name:5"), 4),
        (6, Some("name:5"), 4),
        (7, None, 4),
    ];

    let product = ProductTable::new();
    let (mut store, mut end_point) = init_with_data(&product, &data);

    store.begin();
    store
        .insert_into(&product.table)
        .set(product.id, Datum::I64(8))
        .set(product.name, Datum::Bytes(b"name:4".to_vec()))
        .set(product.count, Datum::Null)
        .execute();
    store.commit();

    let exp = vec![
        (Datum::Null, (Datum::Dec(4.into()), 1)),
        (Datum::Bytes(b"name:0".to_vec()), (Datum::Dec(3.into()), 2)),
        (Datum::Bytes(b"name:3".to_vec()), (Datum::Dec(3.into()), 1)),
        (Datum::Bytes(b"name:4".to_vec()), (Datum::Null, 0)),
        (Datum::Bytes(b"name:5".to_vec()), (Datum::Dec(8.into()), 2)),
    ];
    // for dag
    let req = DAGSelect::from_index(&product.table, product.name)
        .avg(product.count)
        .group_by(&[product.name])
        .build();
    let mut resp = handle_select(&end_point, req);
    let mut row_count = 0;
    let exp_len = exp.len();
    let spliter = DAGChunkSpliter::new(resp.take_chunks().into_vec(), 3);
    for (row, (name, (sum, cnt))) in spliter.zip(exp) {
        let expected_datum = vec![Datum::U64(cnt), sum, name];
        let expected_encoded = datum::encode_value(&expected_datum).unwrap();
        let result_encoded = datum::encode_value(&row).unwrap();
        assert_eq!(&*result_encoded, &*expected_encoded);
        row_count += 1;
    }
    assert_eq!(row_count, exp_len);
    end_point.stop().unwrap();
}

#[test]
fn test_index_aggr_sum() {
    let data = vec![
        (1, Some("name:0"), 2),
        (2, Some("name:3"), 3),
        (4, Some("name:0"), 1),
        (5, Some("name:5"), 4),
        (6, Some("name:5"), 4),
        (7, None, 4),
    ];

    let product = ProductTable::new();
    let (_, mut end_point) = init_with_data(&product, &data);

    let exp = vec![
        (Datum::Null, 4),
        (Datum::Bytes(b"name:0".to_vec()), 3),
        (Datum::Bytes(b"name:3".to_vec()), 3),
        (Datum::Bytes(b"name:5".to_vec()), 8),
    ];
    // for dag
    let req = DAGSelect::from_index(&product.table, product.name)
        .sum(product.count)
        .group_by(&[product.name])
        .build();
    let mut resp = handle_select(&end_point, req);
    let mut row_count = 0;
    let exp_len = exp.len();
    let spliter = DAGChunkSpliter::new(resp.take_chunks().into_vec(), 2);
    for (row, (name, cnt)) in spliter.zip(exp) {
        let expected_datum = vec![Datum::Dec(cnt.into()), name];
        let expected_encoded = datum::encode_value(&expected_datum).unwrap();
        let result_encoded = datum::encode_value(&row).unwrap();
        assert_eq!(&*result_encoded, &*expected_encoded);
        row_count += 1;
    }
    assert_eq!(row_count, exp_len);
    end_point.stop().unwrap();
}

#[test]
fn test_index_aggr_extre() {
    let data = vec![
        (1, Some("name:0"), 2),
        (2, Some("name:3"), 3),
        (4, Some("name:0"), 1),
        (5, Some("name:5"), 4),
        (6, Some("name:5"), 5),
        (7, None, 4),
    ];

    let product = ProductTable::new();
    let (mut store, mut end_point) = init_with_data(&product, &data);

    store.begin();
    for &(id, name) in &[(8, b"name:5"), (9, b"name:6")] {
        store
            .insert_into(&product.table)
            .set(product.id, Datum::I64(id))
            .set(product.name, Datum::Bytes(name.to_vec()))
            .set(product.count, Datum::Null)
            .execute();
    }
    store.commit();

    let exp = vec![
        (Datum::Null, Datum::I64(4), Datum::I64(4)),
        (
            Datum::Bytes(b"name:0".to_vec()),
            Datum::I64(2),
            Datum::I64(1),
        ),
        (
            Datum::Bytes(b"name:3".to_vec()),
            Datum::I64(3),
            Datum::I64(3),
        ),
        (
            Datum::Bytes(b"name:5".to_vec()),
            Datum::I64(5),
            Datum::I64(4),
        ),
        (Datum::Bytes(b"name:6".to_vec()), Datum::Null, Datum::Null),
    ];
    // for dag
    let req = DAGSelect::from_index(&product.table, product.name)
        .max(product.count)
        .min(product.count)
        .group_by(&[product.name])
        .build();
    let mut resp = handle_select(&end_point, req);
    let mut row_count = 0;
    let exp_len = exp.len();
    let spliter = DAGChunkSpliter::new(resp.take_chunks().into_vec(), 3);
    for (row, (name, max, min)) in spliter.zip(exp) {
        let expected_datum = vec![max, min, name];
        let expected_encoded = datum::encode_value(&expected_datum).unwrap();
        let result_encoded = datum::encode_value(&row).unwrap();
        assert_eq!(&*result_encoded, &*expected_encoded);
        row_count += 1;
    }
    assert_eq!(row_count, exp_len);
    end_point.stop().unwrap();
}

#[test]
fn test_where() {
    let data = vec![
        (1, Some("name:0"), 2),
        (2, Some("name:4"), 3),
        (4, Some("name:3"), 1),
        (5, Some("name:1"), 4),
    ];

    let product = ProductTable::new();
    let (_, mut end_point) = init_with_data(&product, &data);
    let cols = product.table.get_table_columns();
    let cond = {
        let mut col = Expr::new();
        col.set_tp(ExprType::ColumnRef);
        let count_offset = offset_for_column(&cols, product.count.id);
        col.mut_val().encode_i64(count_offset).unwrap();

        let mut value = Expr::new();
        value.set_tp(ExprType::String);
        value.set_val(String::from("2").into_bytes());
        let mut right = Expr::new();
        right.set_tp(ExprType::ScalarFunc);
        right.set_sig(ScalarFuncSig::CastStringAsInt);
        right.mut_children().push(value);

        let mut cond = Expr::new();
        cond.set_tp(ExprType::ScalarFunc);
        cond.set_sig(ScalarFuncSig::LTInt);
        cond.mut_children().push(col);
        cond.mut_children().push(right);
        cond
    };

    let req = DAGSelect::from(&product.table).where_expr(cond).build();
    let mut resp = handle_select(&end_point, req);
    let mut spliter = DAGChunkSpliter::new(resp.take_chunks().into_vec(), 3);
    let row = spliter.next().unwrap();
    let (id, name, cnt) = data[2];
    let name_datum = name.map(|s| s.as_bytes()).into();
    let expected_encoded = datum::encode_value(&[Datum::I64(id), name_datum, cnt.into()]).unwrap();
    let result_encoded = datum::encode_value(&row).unwrap();
    assert_eq!(&*result_encoded, &*expected_encoded);
    assert_eq!(spliter.next().is_none(), true);

    end_point.stop().unwrap().join().unwrap();
}

#[test]
fn test_handle_truncate() {
    let data = vec![
        (1, Some("name:0"), 2),
        (2, Some("name:4"), 3),
        (4, Some("name:3"), 1),
        (5, Some("name:1"), 4),
    ];

    let product = ProductTable::new();
    let (_, mut end_point) = init_with_data(&product, &data);
    let cols = product.table.get_table_columns();
    let cases = vec![
        {
            // count > "2x"
            let mut col = Expr::new();
            col.set_tp(ExprType::ColumnRef);
            let count_offset = offset_for_column(&cols, product.count.id);
            col.mut_val().encode_i64(count_offset).unwrap();

            // "2x" will be truncated.
            let mut value = Expr::new();
            value.set_tp(ExprType::String);
            value.set_val(String::from("2x").into_bytes());

            let mut right = Expr::new();
            right.set_tp(ExprType::ScalarFunc);
            right.set_sig(ScalarFuncSig::CastStringAsInt);
            right.mut_children().push(value);

            let mut cond = Expr::new();
            cond.set_tp(ExprType::ScalarFunc);
            cond.set_sig(ScalarFuncSig::LTInt);
            cond.mut_children().push(col);
            cond.mut_children().push(right);
            cond
        },
        {
            // id
            let mut col_id = Expr::new();
            col_id.set_tp(ExprType::ColumnRef);
            let id_offset = offset_for_column(&cols, product.id.id);
            col_id.mut_val().encode_i64(id_offset).unwrap();

            // "3x" will be truncated.
            let mut value = Expr::new();
            value.set_tp(ExprType::String);
            value.set_val(String::from("3x").into_bytes());

            let mut int_3 = Expr::new();
            int_3.set_tp(ExprType::ScalarFunc);
            int_3.set_sig(ScalarFuncSig::CastStringAsInt);
            int_3.mut_children().push(value);

            // count
            let mut col_count = Expr::new();
            col_count.set_tp(ExprType::ColumnRef);
            let count_offset = offset_for_column(&cols, product.count.id);
            col_count.mut_val().encode_i64(count_offset).unwrap();

            // "3x" + count
            let mut plus = Expr::new();
            plus.set_tp(ExprType::ScalarFunc);
            plus.set_sig(ScalarFuncSig::PlusInt);
            plus.mut_children().push(int_3);
            plus.mut_children().push(col_count);

            // id = "3x" + count
            let mut cond = Expr::new();
            cond.set_tp(ExprType::ScalarFunc);
            cond.set_sig(ScalarFuncSig::EQInt);
            cond.mut_children().push(col_id);
            cond.mut_children().push(plus);
            cond
        },
    ];

    for cond in cases {
        // Ignore truncate error.
        let req = DAGSelect::from(&product.table)
            .where_expr(cond.clone())
            .build_with(Context::new(), &[FLAG_IGNORE_TRUNCATE]);
        let resp = handle_select(&end_point, req);
        assert!(!resp.has_error());
        assert!(resp.get_warnings().is_empty());

        // truncate as warning
        let req = DAGSelect::from(&product.table)
            .where_expr(cond.clone())
            .build_with(Context::new(), &[FLAG_TRUNCATE_AS_WARNING]);
        let mut resp = handle_select(&end_point, req);
        assert!(!resp.has_error());
        assert!(!resp.get_warnings().is_empty());
        // check data
        let mut spliter = DAGChunkSpliter::new(resp.take_chunks().into_vec(), 3);
        let row = spliter.next().unwrap();
        let (id, name, cnt) = data[2];
        let name_datum = name.map(|s| s.as_bytes()).into();
        let expected_encoded =
            datum::encode_value(&[Datum::I64(id), name_datum, cnt.into()]).unwrap();
        let result_encoded = datum::encode_value(&row).unwrap();
        assert_eq!(&*result_encoded, &*expected_encoded);
        assert_eq!(spliter.next().is_none(), true);

        // Do NOT ignore truncate error.
        let req = DAGSelect::from(&product.table)
            .where_expr(cond.clone())
            .build();
<<<<<<< HEAD
        let resp = handle_select(&end_point, req);
        assert!(resp.has_error());
=======
        let (tx, rx) = mpsc::channel();
        let on_resp = OnResponse::Unary(box move |r| tx.send(r).unwrap());
        let req = RequestTask::new(req, on_resp, 100).unwrap();
        end_point.schedule(EndPointTask::Request(req)).unwrap();
        let resp = rx.recv().unwrap();
        assert!(!resp.get_other_error().is_empty());
>>>>>>> 35fea7f7
    }

    end_point.stop().unwrap().join().unwrap();
}

#[test]
fn test_default_val() {
    let mut data = vec![
        (1, Some("name:0"), 2),
        (2, Some("name:3"), 3),
        (4, Some("name:0"), 1),
        (5, Some("name:5"), 4),
        (6, Some("name:5"), 4),
        (7, None, 4),
    ];

    let product = ProductTable::new();
    let added = ColumnBuilder::new().col_type(TYPE_LONG).default(3).build();
    let mut tbl = TableBuilder::new()
        .add_col(product.id)
        .add_col(product.name)
        .add_col(product.count)
        .add_col(added)
        .build();
    tbl.id = product.table.id;

    let (_, mut end_point) = init_with_data(&product, &data);
    let expect: Vec<_> = data.drain(..5).collect();
    let req = DAGSelect::from(&tbl).limit(5).build();
    let mut resp = handle_select(&end_point, req);
    let mut row_count = 0;
    let spliter = DAGChunkSpliter::new(resp.take_chunks().into_vec(), 4);
    for (row, (id, name, cnt)) in spliter.zip(expect) {
        let name_datum = name.map(|s| s.as_bytes()).into();
        let expected_encoded =
            datum::encode_value(&[id.into(), name_datum, cnt.into(), Datum::I64(3)]).unwrap();
        let result_encoded = datum::encode_value(&row).unwrap();
        assert_eq!(&*result_encoded, &*expected_encoded);
        row_count += 1;
    }
    assert_eq!(row_count, 5);

    end_point.stop().unwrap().join().unwrap();
}

#[test]
fn test_output_offsets() {
    let data = vec![
        (1, Some("name:0"), 2),
        (2, Some("name:4"), 3),
        (4, Some("name:3"), 1),
        (5, Some("name:1"), 4),
    ];

    let product = ProductTable::new();
    let (_, mut end_point) = init_with_data(&product, &data);

    let req = DAGSelect::from(&product.table)
        .output_offsets(Some(vec![1]))
        .build();
    let mut resp = handle_select(&end_point, req);
    let spliter = DAGChunkSpliter::new(resp.take_chunks().into_vec(), 1);
    for (row, (_, name, _)) in spliter.zip(data) {
        let name_datum = name.map(|s| s.as_bytes()).into();
        let expected_encoded = datum::encode_value(&[name_datum]).unwrap();
        let result_encoded = datum::encode_value(&row).unwrap();
        assert_eq!(&*result_encoded, &*expected_encoded);
    }

    end_point.stop().unwrap().join().unwrap();
}

#[test]
fn test_key_is_locked_for_primary() {
    let data = vec![
        (1, Some("name:0"), 2),
        (2, Some("name:4"), 3),
        (4, Some("name:3"), 1),
        (5, Some("name:1"), 4),
    ];

    let product = ProductTable::new();
    let (_, mut end_point) = init_data_with_commit(&product, &data, false);

    let req = DAGSelect::from(&product.table).build();
    let resp = handle_request(&end_point, req);
    assert!(resp.get_data().is_empty(), "{:?}", resp);
    assert!(resp.has_locked(), "{:?}", resp);
    end_point.stop().unwrap().join().unwrap();
}

#[test]
fn test_key_is_locked_for_index() {
    let data = vec![
        (1, Some("name:0"), 2),
        (2, Some("name:4"), 3),
        (4, Some("name:3"), 1),
        (5, Some("name:1"), 4),
    ];

    let product = ProductTable::new();
    let (_, mut end_point) = init_data_with_commit(&product, &data, false);

    let req = DAGSelect::from_index(&product.table, product.name).build();
    let resp = handle_request(&end_point, req);
    assert!(resp.get_data().is_empty(), "{:?}", resp);
    assert!(resp.has_locked(), "{:?}", resp);
    end_point.stop().unwrap().join().unwrap();
}

#[test]
fn test_output_counts() {
    let data = vec![
        (1, Some("name:0"), 2),
        (2, Some("name:4"), 3),
        (4, Some("name:3"), 1),
        (5, Some("name:1"), 4),
    ];

    let product = ProductTable::new();
    let (_, mut end_point) = init_with_data(&product, &data);

    let req = DAGSelect::from(&product.table).build();
    let resp = handle_select(&end_point, req);
    assert_eq!(resp.get_output_counts(), [data.len() as i64]);

    end_point.stop().unwrap().join().unwrap();
}

#[test]
fn test_exec_details() {
    let data = vec![
        (1, Some("name:0"), 2),
        (2, Some("name:4"), 3),
        (4, Some("name:3"), 1),
        (5, Some("name:1"), 4),
    ];

    let product = ProductTable::new();
    let (_, mut end_point) = init_with_data(&product, &data);

    // get none
    let req = DAGSelect::from(&product.table).build();
    let resp = handle_request(&end_point, req);
    assert!(!resp.has_exec_details());

    let flags = &[0];

    // get handle_time
    let mut ctx = Context::new();
    ctx.set_handle_time(true);
    let req = DAGSelect::from(&product.table).build_with(ctx, flags);
    let resp = handle_request(&end_point, req);
    assert!(resp.has_exec_details());
    let exec_details = resp.get_exec_details();
    assert!(exec_details.has_handle_time());
    assert!(!exec_details.has_scan_detail());

    // get scan detail
    let mut ctx = Context::new();
    ctx.set_scan_detail(true);
    let req = DAGSelect::from(&product.table).build_with(ctx, flags);
    let resp = handle_request(&end_point, req);
    assert!(resp.has_exec_details());
    let exec_details = resp.get_exec_details();
    assert!(!exec_details.has_handle_time());
    assert!(exec_details.has_scan_detail());

    // get both
    let mut ctx = Context::new();
    ctx.set_scan_detail(true);
    ctx.set_handle_time(true);
    let req = DAGSelect::from(&product.table).build_with(ctx, flags);
    let resp = handle_request(&end_point, req);
    assert!(resp.has_exec_details());
    let exec_details = resp.get_exec_details();
    assert!(exec_details.has_handle_time());
    assert!(exec_details.has_scan_detail());

    end_point.stop().unwrap().join().unwrap();
}

#[test]
fn test_invalid_range() {
    let data = vec![
        (1, Some("name:0"), 2),
        (2, Some("name:4"), 3),
        (4, Some("name:3"), 1),
        (5, Some("name:1"), 4),
    ];

    let product = ProductTable::new();
    let (_, mut end_point) = init_with_data(&product, &data);

    let mut select = DAGSelect::from(&product.table);
    select.key_range.set_start(b"xxx".to_vec());
    select.key_range.set_end(b"zzz".to_vec());
    let req = select.build();
    let resp = handle_request(&end_point, req);
    assert!(!resp.get_other_error().is_empty());

    end_point.stop().unwrap().join().unwrap();
}<|MERGE_RESOLUTION|>--- conflicted
+++ resolved
@@ -2115,17 +2115,8 @@
         let req = DAGSelect::from(&product.table)
             .where_expr(cond.clone())
             .build();
-<<<<<<< HEAD
         let resp = handle_select(&end_point, req);
         assert!(resp.has_error());
-=======
-        let (tx, rx) = mpsc::channel();
-        let on_resp = OnResponse::Unary(box move |r| tx.send(r).unwrap());
-        let req = RequestTask::new(req, on_resp, 100).unwrap();
-        end_point.schedule(EndPointTask::Request(req)).unwrap();
-        let resp = rx.recv().unwrap();
-        assert!(!resp.get_other_error().is_empty());
->>>>>>> 35fea7f7
     }
 
     end_point.stop().unwrap().join().unwrap();
