// Copyright 2016 PingCAP, Inc.
//
// Licensed under the Apache License, Version 2.0 (the "License");
// you may not use this file except in compliance with the License.
// You may obtain a copy of the License at
//
//     http://www.apache.org/licenses/LICENSE-2.0
//
// Unless required by applicable law or agreed to in writing, software
// distributed under the License is distributed on an "AS IS" BASIS,
// See the License for the specific language governing permissions and
// limitations under the License.

use std::sync::{mpsc, Arc};
use std::time::Duration;
use std::thread;
use std::path::Path;

use tempdir::TempDir;

use rocksdb::{CompactionJobInfo, DB};
use protobuf;

use kvproto::metapb::{self, RegionEpoch};
<<<<<<< HEAD
use kvproto::raft_cmdpb::{AdminCmdType, AdminRequest, CmdType, RaftCmdRequest, RaftCmdResponse,
                          Request, StatusCmdType, StatusRequest};
use kvproto::pdpb::{ChangePeer, RegionHeartbeatResponse, SplitRegion, TransferLeader};
=======
use kvproto::raft_cmdpb::{AdminRequest, RaftCmdRequest, RaftCmdResponse, Request, StatusRequest};
use kvproto::raft_cmdpb::{AdminCmdType, CmdType, StatusCmdType};
use kvproto::pdpb::{ChangePeer, Merge, RegionHeartbeatResponse, TransferLeader};
>>>>>>> 2b4ebd2c
use raft::eraftpb::ConfChangeType;

use tikv::raftstore::store::*;
use tikv::raftstore::{Error, Result};
use tikv::server::Config as ServerConfig;
use tikv::server::readpool::Config as ReadPoolInstanceConfig;
use tikv::storage::{Config as StorageConfig, CF_DEFAULT};
use tikv::util::escape;
use tikv::util::rocksdb::{self, CompactionListener};
use tikv::util::config::*;
use tikv::config::{ReadPoolConfig, TiKvConfig};
use tikv::util::transport::SendCh;
use tikv::raftstore::store::Msg as StoreMsg;

use super::cluster::{Cluster, Simulator};

pub use tikv::raftstore::store::util::find_peer;

pub const MAX_LEADER_LEASE: u64 = 250; // 250ms

pub fn must_get(engine: &Arc<DB>, cf: &str, key: &[u8], value: Option<&[u8]>) {
    for _ in 1..300 {
        let res = engine.get_value_cf(cf, &keys::data_key(key)).unwrap();
        if value.is_some() && res.is_some() {
            assert_eq!(value.unwrap(), &*res.unwrap());
            return;
        }
        if value.is_none() && res.is_none() {
            return;
        }
        thread::sleep(Duration::from_millis(20));
    }
    debug!("last try to get {}", escape(key));
    let res = engine.get_value_cf(cf, &keys::data_key(key)).unwrap();
    if value.is_none() && res.is_none()
        || value.is_some() && res.is_some() && value.unwrap() == &*res.unwrap()
    {
        return;
    }
    panic!(
        "can't get value {:?} for key {:?}",
        value.map(escape),
        escape(key)
    )
}

pub fn must_get_equal(engine: &Arc<DB>, key: &[u8], value: &[u8]) {
    must_get(engine, "default", key, Some(value));
}

pub fn must_get_none(engine: &Arc<DB>, key: &[u8]) {
    must_get(engine, "default", key, None);
}

pub fn must_get_cf_equal(engine: &Arc<DB>, cf: &str, key: &[u8], value: &[u8]) {
    must_get(engine, cf, key, Some(value));
}

pub fn must_get_cf_none(engine: &Arc<DB>, cf: &str, key: &[u8]) {
    must_get(engine, cf, key, None);
}

pub fn new_store_cfg() -> Config {
    Config {
        sync_log: false,
        raft_base_tick_interval: ReadableDuration::millis(10),
        raft_heartbeat_ticks: 2,
        raft_election_timeout_ticks: 25,
        raft_log_gc_tick_interval: ReadableDuration::millis(100),
        raft_log_gc_threshold: 1,
        // Use a value of 3 seconds as max_leader_missing_duration just for test.
        // In production environment, the value of max_leader_missing_duration
        // should be configured far beyond the election timeout.
        max_leader_missing_duration: ReadableDuration::secs(3),
        // Use a value of 2 seconds as abnormal_leader_missing_duration just for a valid config.
        abnormal_leader_missing_duration: ReadableDuration::secs(2),
        pd_heartbeat_tick_interval: ReadableDuration::millis(20),
        region_split_check_diff: ReadableSize(10000),
        report_region_flow_interval: ReadableDuration::millis(100),
        raft_store_max_leader_lease: ReadableDuration::millis(MAX_LEADER_LEASE),
        allow_remove_leader: true,
        ..Config::default()
    }
}

pub fn new_server_config(cluster_id: u64) -> ServerConfig {
    ServerConfig {
        cluster_id: cluster_id,
        addr: "127.0.0.1:0".to_owned(),
        grpc_concurrency: 1,
        // Considering connection selection algo is involved, maybe
        // use 2 or larger value here?
        grpc_raft_conn_num: 1,
        end_point_concurrency: 1,
        ..ServerConfig::default()
    }
}

pub fn new_readpool_cfg() -> ReadPoolConfig {
    ReadPoolConfig {
        storage: ReadPoolInstanceConfig::default_for_test(),
    }
}

pub fn new_tikv_config(cluster_id: u64) -> TiKvConfig {
    TiKvConfig {
        storage: StorageConfig {
            scheduler_worker_pool_size: 1,
            ..StorageConfig::default()
        },
        server: new_server_config(cluster_id),
        raft_store: new_store_cfg(),
        readpool: new_readpool_cfg(),
        ..TiKvConfig::default()
    }
}

// Create a base request.
pub fn new_base_request(region_id: u64, epoch: RegionEpoch, read_quorum: bool) -> RaftCmdRequest {
    let mut req = RaftCmdRequest::new();
    req.mut_header().set_region_id(region_id);
    req.mut_header().set_region_epoch(epoch);
    req.mut_header().set_read_quorum(read_quorum);
    req
}

pub fn new_request(
    region_id: u64,
    epoch: RegionEpoch,
    requests: Vec<Request>,
    read_quorum: bool,
) -> RaftCmdRequest {
    let mut req = new_base_request(region_id, epoch, read_quorum);
    req.set_requests(protobuf::RepeatedField::from_vec(requests));
    req
}

pub fn new_put_cmd(key: &[u8], value: &[u8]) -> Request {
    let mut cmd = Request::new();
    cmd.set_cmd_type(CmdType::Put);
    cmd.mut_put().set_key(key.to_vec());
    cmd.mut_put().set_value(value.to_vec());
    cmd
}

pub fn new_put_cf_cmd(cf: &str, key: &[u8], value: &[u8]) -> Request {
    let mut cmd = Request::new();
    cmd.set_cmd_type(CmdType::Put);
    cmd.mut_put().set_key(key.to_vec());
    cmd.mut_put().set_value(value.to_vec());
    cmd.mut_put().set_cf(cf.to_string());
    cmd
}

pub fn new_get_cmd(key: &[u8]) -> Request {
    let mut cmd = Request::new();
    cmd.set_cmd_type(CmdType::Get);
    cmd.mut_get().set_key(key.to_vec());
    cmd
}

pub fn new_delete_cmd(cf: &str, key: &[u8]) -> Request {
    let mut cmd = Request::new();
    cmd.set_cmd_type(CmdType::Delete);
    cmd.mut_delete().set_key(key.to_vec());
    cmd.mut_delete().set_cf(cf.to_string());
    cmd
}

pub fn new_delete_range_cmd(cf: &str, start: &[u8], end: &[u8]) -> Request {
    let mut cmd = Request::new();
    cmd.set_cmd_type(CmdType::DeleteRange);
    cmd.mut_delete_range().set_start_key(start.to_vec());
    cmd.mut_delete_range().set_end_key(end.to_vec());
    cmd.mut_delete_range().set_cf(cf.to_string());
    cmd
}

pub fn new_status_request(
    region_id: u64,
    peer: metapb::Peer,
    request: StatusRequest,
) -> RaftCmdRequest {
    let mut req = new_base_request(region_id, RegionEpoch::new(), false);
    req.mut_header().set_peer(peer);
    req.set_status_request(request);
    req
}

pub fn new_region_detail_cmd() -> StatusRequest {
    let mut cmd = StatusRequest::new();
    cmd.set_cmd_type(StatusCmdType::RegionDetail);
    cmd
}

pub fn new_region_leader_cmd() -> StatusRequest {
    let mut cmd = StatusRequest::new();
    cmd.set_cmd_type(StatusCmdType::RegionLeader);
    cmd
}

pub fn new_admin_request(
    region_id: u64,
    epoch: &RegionEpoch,
    request: AdminRequest,
) -> RaftCmdRequest {
    let mut req = new_base_request(region_id, epoch.clone(), false);
    req.set_admin_request(request);
    req
}

pub fn new_change_peer_request(change_type: ConfChangeType, peer: metapb::Peer) -> AdminRequest {
    let mut req = AdminRequest::new();
    req.set_cmd_type(AdminCmdType::ChangePeer);
    req.mut_change_peer().set_change_type(change_type);
    req.mut_change_peer().set_peer(peer);
    req
}

pub fn new_compact_log_request(index: u64, term: u64) -> AdminRequest {
    let mut req = AdminRequest::new();
    req.set_cmd_type(AdminCmdType::CompactLog);
    req.mut_compact_log().set_compact_index(index);
    req.mut_compact_log().set_compact_term(term);
    req
}

pub fn new_transfer_leader_cmd(peer: metapb::Peer) -> AdminRequest {
    let mut cmd = AdminRequest::new();
    cmd.set_cmd_type(AdminCmdType::TransferLeader);
    cmd.mut_transfer_leader().set_peer(peer);
    cmd
}

#[allow(dead_code)]
pub fn new_prepare_merge(target_region: metapb::Region) -> AdminRequest {
    let mut cmd = AdminRequest::new();
    cmd.set_cmd_type(AdminCmdType::PrepareMerge);
    cmd.mut_prepare_merge().set_target(target_region);
    cmd
}

pub fn new_peer(store_id: u64, peer_id: u64) -> metapb::Peer {
    let mut peer = metapb::Peer::new();
    peer.set_store_id(store_id);
    peer.set_id(peer_id);
    peer
}

pub fn new_store(store_id: u64, addr: String) -> metapb::Store {
    let mut store = metapb::Store::new();
    store.set_id(store_id);
    store.set_address(addr);

    store
}

pub fn sleep_ms(ms: u64) {
    thread::sleep(Duration::from_millis(ms));
}

pub fn is_error_response(resp: &RaftCmdResponse) -> bool {
    resp.get_header().has_error()
}

pub fn new_pd_change_peer(
    change_type: ConfChangeType,
    peer: metapb::Peer,
) -> RegionHeartbeatResponse {
    let mut change_peer = ChangePeer::new();
    change_peer.set_change_type(change_type);
    change_peer.set_peer(peer);

    let mut resp = RegionHeartbeatResponse::new();
    resp.set_change_peer(change_peer);
    resp
}

<<<<<<< HEAD
pub fn new_half_split_region() -> Option<RegionHeartbeatResponse> {
    let split_region = SplitRegion::new();
    let mut resp = RegionHeartbeatResponse::new();
    resp.set_split_region(split_region);
    Some(resp)
}

pub fn new_pd_add_change_peer(
    region: &metapb::Region,
    peer: metapb::Peer,
) -> Option<RegionHeartbeatResponse> {
    if let Some(p) = find_peer(region, peer.get_store_id()) {
        assert_eq!(p.get_id(), peer.get_id());
        return None;
    }

    Some(new_pd_change_peer(ConfChangeType::AddNode, peer))
}

pub fn new_pd_remove_change_peer(
    region: &metapb::Region,
    peer: metapb::Peer,
) -> Option<RegionHeartbeatResponse> {
    if find_peer(region, peer.get_store_id()).is_none() {
        return None;
    }

    Some(new_pd_change_peer(ConfChangeType::RemoveNode, peer))
}

pub fn new_pd_transfer_leader(peer: metapb::Peer) -> Option<RegionHeartbeatResponse> {
=======
pub fn new_pd_transfer_leader(peer: metapb::Peer) -> RegionHeartbeatResponse {
>>>>>>> 2b4ebd2c
    let mut transfer_leader = TransferLeader::new();
    transfer_leader.set_peer(peer);

    let mut resp = RegionHeartbeatResponse::new();
    resp.set_transfer_leader(transfer_leader);
    resp
}

pub fn new_pd_merge_region(target_region: metapb::Region) -> RegionHeartbeatResponse {
    let mut merge = Merge::new();
    merge.set_target(target_region);

    let mut resp = RegionHeartbeatResponse::new();
    resp.set_merge(merge);
    resp
}

pub fn make_cb(cmd: &RaftCmdRequest) -> (Callback, mpsc::Receiver<RaftCmdResponse>) {
    let mut is_read;
    let mut is_write;
    is_read = cmd.has_status_request();
    is_write = cmd.has_admin_request();
    for req in cmd.get_requests() {
        match req.get_cmd_type() {
            CmdType::Get | CmdType::Snap => is_read = true,
            CmdType::Put | CmdType::Delete | CmdType::DeleteRange | CmdType::IngestSST => {
                is_write = true
            }
            CmdType::Invalid | CmdType::Prewrite => panic!("Invalid RaftCmdRequest: {:?}", cmd),
        }
    }
    assert!(is_read ^ is_write, "Invalid RaftCmdRequest: {:?}", cmd);

    let (tx, rx) = mpsc::channel();
    let cb = if is_read {
        Callback::Read(Box::new(move |resp: ReadResponse| {
            // we don't care error actually.
            let _ = tx.send(resp.response);
        }))
    } else {
        Callback::Write(Box::new(move |resp: WriteResponse| {
            // we don't care error actually.
            let _ = tx.send(resp.response);
        }))
    };
    (cb, rx)
}

// Issue a read request on the specified peer.
pub fn read_on_peer<T: Simulator>(
    cluster: &mut Cluster<T>,
    peer: metapb::Peer,
    region: metapb::Region,
    key: &[u8],
    timeout: Duration,
) -> Result<Vec<u8>> {
    let mut request = new_request(
        region.get_id(),
        region.get_region_epoch().clone(),
        vec![new_get_cmd(key)],
        false,
    );
    request.mut_header().set_peer(peer);
    let mut resp = cluster.call_command(request, timeout)?;
    if resp.get_header().has_error() {
        return Err(Error::Other(box_err!(
            resp.mut_header().take_error().take_message()
        )));
    }
    assert_eq!(resp.get_responses().len(), 1);
    assert_eq!(resp.get_responses()[0].get_cmd_type(), CmdType::Get);
    assert!(resp.get_responses()[0].has_get());
    Ok(resp.mut_responses()[0].mut_get().take_value())
}

pub fn must_read_on_peer<T: Simulator>(
    cluster: &mut Cluster<T>,
    peer: metapb::Peer,
    region: metapb::Region,
    key: &[u8],
    value: &[u8],
) {
    let timeout = Duration::from_secs(1);
    match read_on_peer(cluster, peer, region, key, timeout) {
        Ok(v) => if v != value {
            panic!(
                "read key {}, expect value {}, got {}",
                escape(key),
                escape(value),
                escape(&v)
            )
        },
        Err(e) => panic!("failed to read for key {}, err {:?}", escape(key), e),
    }
}

pub fn must_error_read_on_peer<T: Simulator>(
    cluster: &mut Cluster<T>,
    peer: metapb::Peer,
    region: metapb::Region,
    key: &[u8],
    timeout: Duration,
) {
    if let Ok(value) = read_on_peer(cluster, peer, region, key, timeout) {
        panic!(
            "key {}, expect error but got {}",
            escape(key),
            escape(&value)
        );
    }
}

fn dummpy_filter(_: &CompactionJobInfo) -> bool {
    true
}

pub fn create_test_engine(
    engines: Option<Engines>,
    tx: SendCh<StoreMsg>,
    cfg: &TiKvConfig,
) -> (Engines, Option<TempDir>) {
    // Create engine
    let mut path = None;
    let engines = match engines {
        Some(e) => e,
        None => {
            path = Some(TempDir::new("test_cluster").unwrap());
            let mut kv_db_opt = cfg.rocksdb.build_opt();
            let cmpacted_handler = box move |event| {
                tx.send(StoreMsg::CompactedEvent(event)).unwrap();
            };
            kv_db_opt.add_event_listener(CompactionListener::new(
                cmpacted_handler,
                Some(dummpy_filter),
            ));
            let kv_cfs_opt = cfg.rocksdb.build_cf_opts();
            let engine = Arc::new(
                rocksdb::new_engine_opt(
                    path.as_ref().unwrap().path().to_str().unwrap(),
                    kv_db_opt,
                    kv_cfs_opt,
                ).unwrap(),
            );
            let raft_path = path.as_ref().unwrap().path().join(Path::new("raft"));
            let raft_engine = Arc::new(
                rocksdb::new_engine(raft_path.to_str().unwrap(), &[CF_DEFAULT], None).unwrap(),
            );
            Engines::new(engine, raft_engine)
        }
    };
    (engines, path)
}

pub fn configure_for_snapshot<T: Simulator>(cluster: &mut Cluster<T>) {
    // truncate the log quickly so that we can force sending snapshot.
    cluster.cfg.raft_store.raft_log_gc_tick_interval = ReadableDuration::millis(20);
    cluster.cfg.raft_store.raft_log_gc_count_limit = 2;
    cluster.cfg.raft_store.merge_max_log_gap = 1;
    cluster.cfg.raft_store.snap_mgr_gc_tick_interval = ReadableDuration::millis(50);
}<|MERGE_RESOLUTION|>--- conflicted
+++ resolved
@@ -22,15 +22,9 @@
 use protobuf;
 
 use kvproto::metapb::{self, RegionEpoch};
-<<<<<<< HEAD
-use kvproto::raft_cmdpb::{AdminCmdType, AdminRequest, CmdType, RaftCmdRequest, RaftCmdResponse,
-                          Request, StatusCmdType, StatusRequest};
-use kvproto::pdpb::{ChangePeer, RegionHeartbeatResponse, SplitRegion, TransferLeader};
-=======
 use kvproto::raft_cmdpb::{AdminRequest, RaftCmdRequest, RaftCmdResponse, Request, StatusRequest};
 use kvproto::raft_cmdpb::{AdminCmdType, CmdType, StatusCmdType};
-use kvproto::pdpb::{ChangePeer, Merge, RegionHeartbeatResponse, TransferLeader};
->>>>>>> 2b4ebd2c
+use kvproto::pdpb::{ChangePeer, Merge, RegionHeartbeatResponse, SplitRegion, TransferLeader};
 use raft::eraftpb::ConfChangeType;
 
 use tikv::raftstore::store::*;
@@ -309,41 +303,14 @@
     resp
 }
 
-<<<<<<< HEAD
-pub fn new_half_split_region() -> Option<RegionHeartbeatResponse> {
+pub fn new_half_split_region() -> RegionHeartbeatResponse {
     let split_region = SplitRegion::new();
     let mut resp = RegionHeartbeatResponse::new();
     resp.set_split_region(split_region);
-    Some(resp)
-}
-
-pub fn new_pd_add_change_peer(
-    region: &metapb::Region,
-    peer: metapb::Peer,
-) -> Option<RegionHeartbeatResponse> {
-    if let Some(p) = find_peer(region, peer.get_store_id()) {
-        assert_eq!(p.get_id(), peer.get_id());
-        return None;
-    }
-
-    Some(new_pd_change_peer(ConfChangeType::AddNode, peer))
-}
-
-pub fn new_pd_remove_change_peer(
-    region: &metapb::Region,
-    peer: metapb::Peer,
-) -> Option<RegionHeartbeatResponse> {
-    if find_peer(region, peer.get_store_id()).is_none() {
-        return None;
-    }
-
-    Some(new_pd_change_peer(ConfChangeType::RemoveNode, peer))
-}
-
-pub fn new_pd_transfer_leader(peer: metapb::Peer) -> Option<RegionHeartbeatResponse> {
-=======
+    resp
+}
+
 pub fn new_pd_transfer_leader(peer: metapb::Peer) -> RegionHeartbeatResponse {
->>>>>>> 2b4ebd2c
     let mut transfer_leader = TransferLeader::new();
     transfer_leader.set_peer(peer);
 
